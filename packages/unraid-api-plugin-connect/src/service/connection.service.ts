--- conflicted
+++ resolved
@@ -80,10 +80,6 @@
         if (this.identitySubscription) {
             this.identitySubscription.unsubscribe();
         }
-<<<<<<< HEAD
-        const debounceTimeMs = 25;
-=======
->>>>>>> b8035c20
         this.identitySubscription = this.configService.changes$
             .pipe(
                 filter((change) => Object.values(this.configKeys).includes(change.path)),
