--- conflicted
+++ resolved
@@ -94,11 +94,8 @@
       : 'https://mothership.unraid.net/ws';
 
 export const PM2_HOME = process.env.PM2_HOME ?? join(homedir(), '.pm2');
-<<<<<<< HEAD
-export const PATHS_CONFIG_MODULES = process.env.PATHS_CONFIG_MODULES!;
 export const PM2_PATH = join(import.meta.dirname, '../../', 'node_modules', 'pm2', 'bin', 'pm2');
 export const ECOSYSTEM_PATH = join(import.meta.dirname, '../../', 'ecosystem.config.json');
-=======
+
 export const PATHS_CONFIG_MODULES =
-    process.env.PATHS_CONFIG_MODULES ?? '/usr/local/unraid-api/config/modules';
->>>>>>> 5517e750
+    process.env.PATHS_CONFIG_MODULES ?? '/usr/local/unraid-api/config/modules';