import { CronJob } from 'cron';

<<<<<<< HEAD
import { upnpLogger } from '@app/core/log';
import { store } from '@app/store';
import { enableUpnp } from '@app/store/modules/upnp';
=======
import { upnpLogger } from '@app/core/log.js';
import { store } from '@app/store/index.js';
import { enableUpnp } from '@app/store/modules/upnp.js';
>>>>>>> d8b8339d

class UPNPJobManager {
    private renewalTask: CronJob | null = null;

    constructor() {
        this.renewalTask = new CronJob(
            '*/30 * * * *',
            async () => {
                try {
                    upnpLogger.trace('Running UPNP Renewal Job');
                    await store.dispatch(enableUpnp());
                } catch (error) {
                    upnpLogger.error('Error in UPNP renewal job:', error);
                }
            },
            null, // onComplete
            false, // start
            'UTC' // timezone
        );
    }

    start() {
        this.renewalTask?.start();
        return this.isRunning();
    }

    stop() {
        this.renewalTask?.stop();
        return this.isRunning();
    }

    isRunning(): boolean {
        return this.renewalTask?.running ?? false;
    }
}

let upnpJobs: UPNPJobManager | null = null;

export const initUpnpJobs = (): boolean => {
    if (!upnpJobs) {
        upnpJobs = new UPNPJobManager();
    }

    return upnpJobs.start();
};

export const stopUpnpJobs = (): boolean => {
    upnpLogger.debug('Stopping UPNP Jobs');
    return upnpJobs?.stop() ?? false;
};<|MERGE_RESOLUTION|>--- conflicted
+++ resolved
@@ -1,14 +1,8 @@
 import { CronJob } from 'cron';
 
-<<<<<<< HEAD
-import { upnpLogger } from '@app/core/log';
-import { store } from '@app/store';
-import { enableUpnp } from '@app/store/modules/upnp';
-=======
 import { upnpLogger } from '@app/core/log.js';
 import { store } from '@app/store/index.js';
 import { enableUpnp } from '@app/store/modules/upnp.js';
->>>>>>> d8b8339d
 
 class UPNPJobManager {
     private renewalTask: CronJob | null = null;
