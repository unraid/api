--- conflicted
+++ resolved
@@ -11,24 +11,16 @@
 import { server } from '@app/server';
 import { MothershipJobs } from './mothership/jobs/cloud-connection-check-jobs';
 import { getServerAddress } from '@app/common/get-server-address';
-<<<<<<< HEAD
-import { store } from '@app/store';
-import { loadConfigFile } from '@app/store/modules/config';
-=======
 import { getters, store } from '@app/store';
 import { loadConfigFile, setConnectionStatus } from '@app/store/modules/config';
 import { core } from '@app/core/core';
->>>>>>> 83efee88
 import { logger } from '@app/core/log';
 import { startStoreSync } from '@app/store/store-sync';
 import { loadStateFiles } from '@app/store/modules/emhttp';
 import { setupNchanWatch } from '@app/store/watch/nchan-watch';
-<<<<<<< HEAD
 import { setupRegistrationKeyWatch } from '@app/store/watch/registration-watch';
 import { loadRegistrationKey } from '@app/store/modules/registration';
-=======
 import { writeMemoryConfigSync } from './store/sync/config-disk-sync';
->>>>>>> 83efee88
 
 // Boot app
 void am(async () => {
