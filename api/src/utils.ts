<<<<<<< HEAD
import { ExecutionContext, Logger, UnauthorizedException } from '@nestjs/common';
import { GqlExecutionContext } from '@nestjs/graphql';

import { UserAccount } from './graphql/generated/api/types';
import { FastifyRequest } from './types/fastify';
=======
import strftime from 'strftime';
>>>>>>> b2acde33

export function notNull<T>(value: T): value is NonNullable<T> {
    return value !== null;
}

/**
 * Checks if a PromiseSettledResult is fulfilled.
 *
 * @param result A PromiseSettledResult.
 * @returns true if the result is fulfilled, false otherwise.
 */
export function isFulfilled<T>(result: PromiseSettledResult<T>): result is PromiseFulfilledResult<T> {
    return result.status === 'fulfilled';
}

/**
 * Checks if a PromiseSettledResult is rejected.
 *
 * @param result A PromiseSettledResult.
 * @returns true if the result is rejected, false otherwise.
 */
export function isRejected<T>(result: PromiseSettledResult<T>): result is PromiseRejectedResult {
    return result.status === 'rejected';
}

/**
 * @returns the number of seconds since Unix Epoch
 */
export const secondsSinceUnixEpoch = (): number => Math.floor(Date.now() / 1_000);

/**
 * Helper to interop with Unraid, which communicates timestamps
 * in seconds since Unix Epoch.
 *
 * @returns the number of seconds since Unix Epoch
 */
export const unraidTimestamp = secondsSinceUnixEpoch;

/**
 * Wrapper for Promise-handling of batch operations based on
 * a list of items.
 *
 * @param items a list of items to process
 * @param action an async function operating on an item from the list
 * @returns
 *   - data: return values from each successful action
 *   - errors: list of errors (Promise Failure Reasons)
 *   - successes: # of successful actions
 *   - errorOccured: true if at least one error occurred
 */
export async function batchProcess<Input, T>(items: Input[], action: (id: Input) => Promise<T>) {
    const processes = items.map(action);

    const results = await Promise.allSettled(processes);
    const successes = results.filter(isFulfilled).map((result) => result.value);
    const errors = results.filter(isRejected).map((result) => result.reason);

    return {
        data: successes,
        successes: successes.length,
        errors: errors,
        errorOccured: errors.length > 0,
    };
}

type IterationOptions = {
    maxIterations?: number;
};

/**
 * Traverses an object and its nested objects, passing each one to a callback function.
 *
 * This function iterates over the input object, using a stack to keep track of nested objects,
 * and applies the given modifier function to each object it encounters.
 * It prevents infinite loops by limiting the number of iterations.
 *
 * @param obj - The object to be traversed and modified.
 * @param modifier - A callback function, taking an object. Modifications should happen in place.
 */
export function updateObject(
    obj: object,
    modifier: (currentObj: object) => void,
    opts: IterationOptions = {}
) {
    const stack = [obj];
    let iterations = 0;
    const { maxIterations = 100 } = opts;
    // Prevent infinite loops
    while (stack.length > 0 && iterations < maxIterations) {
        const current = stack.pop();

        if (current && typeof current === 'object') {
            modifier(current);

            for (const value of Object.values(current)) {
                if (value && typeof value === 'object') {
                    stack.push(value);
                }
            }
        }

        iterations++;
    }
}

/**
 * Formats a date and time according to specified `strftime` format strings.
 *
 * This function takes a Date object and formats it using strftime patterns.
 * It handles special cases for system time format `%c` by optionally removing timezone info.
 * For non-system time formats, it appends the time to the formatted date.
 *
 * @param date - The Date object to format
 * @param options - Formatting options
 * @param options.dateFormat - strftime format string for the date portion (default: '%c')
 * @param options.timeFormat - strftime format string for the time portion (default: '%I:%M %p')
 * @param options.omitTimezone - Whether to remove timezone from system time format (default: true)
 * @returns A formatted date-time string
 *
 * @example
 * // With system time format
 * formatDatetime(new Date()) // 'Wed 20 Nov 2024 06:39:39 AM'
 *
 * // With custom format
 * formatDatetime(new Date(), {
 *   dateFormat: '%Y-%m-%d',
 *   timeFormat: '%H:%M'
 * }) // '2024-11-20 06:39'
 */

export function formatDatetime(
    date: Date,
    options: Partial<{ dateFormat: string; timeFormat: string; omitTimezone?: boolean }> = {}
): string {
    const { dateFormat = '%c', timeFormat = '%I:%M %p', omitTimezone = true } = options;
    let formatted = strftime(dateFormat, date);
    if (dateFormat === '%c') {
        /**----------------------------------------------
         *                Omit Timezone

         *  We omit the trailing tz `%Z` from systime's format
         *  which expands to '%a %d %b %Y %X %Z' in strftime's
         *  implementation. For reference, sys time looks like
         *  'Wed 20 Nov 2024 06:39:39 AM Pacific Standard Time'
         * 
         *---------------------------------------------**/
        if (omitTimezone) {
            const timezoneFreeFormat = '%a %d %b %Y %I:%M:%S %p';
            formatted = strftime(timezoneFreeFormat, date);
        }
    } else {
        /**----------------------------------------------
         *                Append Time
         *
         *  although system time (%c) includes a timestamp,
         *  other formats exposed by unraid don't, so we
         *  add it to the end.
         *
         *  You can find Unraid's datetime options under
         *  `Settings > Date and Time` and by inspecting either:
         *
         *  the date and time select dropdowns in your browser's devtools, or
         *  the `[display]` section of the dynamix config file
         *  located at /boot/config/plugins/dynamix/dynamix.cfg
         *---------------------------------------------**/
        formatted += ' ' + strftime(timeFormat, date);
    }
<<<<<<< HEAD
}

/**
 * Retrieves the request object from the execution context.
 *
 * @param ctx - Execution context
 * @returns Request object
 */
export function getRequest(ctx: ExecutionContext) {
    const contextType = ctx.getType<'http' | 'graphql' | 'rpc'>();
    let request: (FastifyRequest & { user?: UserAccount }) | null = null;

    if (contextType === 'http') {
        request = ctx.switchToHttp().getRequest();
    } else if (contextType === 'graphql') {
        request = GqlExecutionContext.create(ctx).getContext().req;
    }

    if (!request) {
        throw new UnauthorizedException(
            `Unsupported execution context type: ${contextType}. Only HTTP and GraphQL contexts are supported.`
        );
    }

    return request;
}

/**
 * Standardized error handler for auth operations that converts any error
 * into an UnauthorizedException with proper logging and redacts API keys.
 *
 * @param logger - Logger instance to use for error logging
 * @param operation - Description of the operation that failed
 * @param error - The caught error
 * @param context - Additional context information (e.g., user ID, API key)
 * @throws UnauthorizedException
 */
export function handleAuthError(
    logger: Logger,
    operation: string,
    error: unknown,
    context?: Record<string, string>
): never {
    // Sanitize context before logging
    const sanitizedContext = context
        ? Object.fromEntries(
              Object.entries(context).map(([k, v]) => [
                  k,
                  k.toLowerCase().includes('key') ? '[REDACTED]' : v,
              ])
          )
        : {};
    const contextStr = Object.keys(sanitizedContext).length
        ? ` ${JSON.stringify(sanitizedContext)}`
        : '';

    logger.error(`${operation} ${contextStr}`, error);

    if (error instanceof UnauthorizedException) {
        throw error;
    }
    // Use generic message for unknown errors to prevent information leakage
    const errorMessage = error instanceof Error ? error.message : 'An unexpected error occurred';

    throw new UnauthorizedException(`${operation}: ${errorMessage}`);
=======
    return formatted;
>>>>>>> b2acde33
}<|MERGE_RESOLUTION|>--- conflicted
+++ resolved
@@ -1,12 +1,11 @@
-<<<<<<< HEAD
 import { ExecutionContext, Logger, UnauthorizedException } from '@nestjs/common';
 import { GqlExecutionContext } from '@nestjs/graphql';
 
 import { UserAccount } from './graphql/generated/api/types';
 import { FastifyRequest } from './types/fastify';
-=======
+
 import strftime from 'strftime';
->>>>>>> b2acde33
+
 
 export function notNull<T>(value: T): value is NonNullable<T> {
     return value !== null;
@@ -174,7 +173,7 @@
          *---------------------------------------------**/
         formatted += ' ' + strftime(timeFormat, date);
     }
-<<<<<<< HEAD
+    return formatted;
 }
 
 /**
@@ -240,7 +239,4 @@
     const errorMessage = error instanceof Error ? error.message : 'An unexpected error occurred';
 
     throw new UnauthorizedException(`${operation}: ${errorMessage}`);
-=======
-    return formatted;
->>>>>>> b2acde33
 }