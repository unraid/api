--- conflicted
+++ resolved
@@ -28,7 +28,6 @@
     ],
     controllers: [],
     providers: [
-<<<<<<< HEAD
         {
             provide: 'APP_GUARD',
             useClass: ThrottlerGuard,
@@ -41,9 +40,6 @@
             provide: 'APP_GUARD',
             useClass: ACGuard,
         },
-=======
-        
->>>>>>> 20e43f49
     ],
 })
 export class AppModule {}