<?PHP
/* Copyright 2005-2024, Lime Technology
 * Copyright 2012-2024, Bergware International.
 *
 * This program is free software; you can redistribute it and/or
 * modify it under the terms of the GNU General Public License version 2,
 * as published by the Free Software Foundation.
 *
 * The above copyright notice and this permission notice shall be included in
 * all copies or substantial portions of the Software.
 */
?>
<?
$display['font'] = filter_var($_COOKIE['fontSize'] ?? $display['font'] ?? '',FILTER_SANITIZE_NUMBER_FLOAT,FILTER_FLAG_ALLOW_FRACTION);
$theme   = strtok($display['theme'],'-');
$header  = $display['header'];
$backgnd = $display['background'];
$themes1 = in_array($theme,['black','white']);
$themes2 = in_array($theme,['gray','azure']);
$themeHtmlClass = "Theme--$theme";
if ($themes2) {
  $themeHtmlClass .= " Theme--sidebar";
}
$config  = "/boot/config";
$entity  = $notify['entity'] & 1 == 1;
$alerts  = '/tmp/plugins/my_alerts.txt';
$wlan0   = file_exists('/sys/class/net/wlan0');

// adjust the text color in docker log window
$fgcolor = in_array($theme,['white','azure']) ? '#1c1c1c' : '#f2f2f2';
exec("sed -ri 's/^\.logLine\{color:#......;/.logLine{color:$fgcolor;/' $docroot/plugins/dynamix.docker.manager/log.htm >/dev/null &");

function annotate($text) {echo "\n<!--\n",str_repeat("#",strlen($text)),"\n$text\n",str_repeat("#",strlen($text)),"\n-->\n";}

function is_localhost() {
  // Use the peer IP, not the Host header which can be spoofed
  return $_SERVER['REMOTE_ADDR'] === '127.0.0.1' || $_SERVER['REMOTE_ADDR'] === '::1';
}
function is_good_session() {
  return isset($_SESSION) && isset($_SESSION['unraid_user']) && isset($_SESSION['unraid_login']);
}
if (is_localhost() && !is_good_session()) {
  if (session_status() === PHP_SESSION_ACTIVE) {
    session_destroy();
  }
  session_start();
  $_SESSION['unraid_login'] = time();
  $_SESSION['unraid_user'] = 'root';
  session_write_close();
  my_logger("Unraid GUI-boot: created root session for localhost request.");
}
?>
<!DOCTYPE html>
<html <?=$display['rtl']?>lang="<?=strtok($locale,'_')?:'en'?>" class="<?= $themeHtmlClass ?>">
<head>
<title><?=_var($var,'NAME')?>/<?=_var($myPage,'name')?></title>
<meta http-equiv="Content-Type" content="text/html; charset=utf-8">
<meta http-equiv="X-UA-Compatible" content="IE=edge">
<meta http-equiv="Content-Security-Policy" content="block-all-mixed-content">
<meta name="format-detection" content="telephone=no">
<meta name="viewport" content="width=1300">
<meta name="robots" content="noindex, nofollow">
<meta name="referrer" content="same-origin">
<link type="image/png" rel="shortcut icon" href="/webGui/images/<?=_var($var,'mdColor','red-on')?>.png">
<link type="text/css" rel="stylesheet" href="<?autov("/webGui/styles/default-fonts.css")?>">
<link type="text/css" rel="stylesheet" href="<?autov("/webGui/styles/default-cases.css")?>">
<link type="text/css" rel="stylesheet" href="<?autov("/webGui/styles/font-awesome.css")?>">
<link type="text/css" rel="stylesheet" href="<?autov("/webGui/styles/context.standalone.css")?>">
<link type="text/css" rel="stylesheet" href="<?autov("/webGui/styles/jquery.sweetalert.css")?>">
<link type="text/css" rel="stylesheet" href="<?autov("/webGui/styles/jquery.ui.css")?>">

<link type="text/css" rel="stylesheet" href="<?autov("/webGui/styles/default-color-palette.css")?>">
<link type="text/css" rel="stylesheet" href="<?autov("/webGui/styles/default-base.css")?>">
<link type="text/css" rel="stylesheet" href="<?autov("/webGui/styles/default-dynamix.css")?>">
<link type="text/css" rel="stylesheet" href="<?autov("/webGui/styles/themes/{$display['theme']}.css")?>">

<style>
<?if (empty($display['width'])):?>
@media (max-width:1280px){#displaybox{min-width:1280px;max-width:1280px;margin:0}}
@media (min-width:1281px){#displaybox{min-width:1280px;max-width:1920px;margin:0 <?=$themes1?'10px':'auto'?>}}
@media (min-width:1921px){#displaybox{min-width:1280px;max-width:1920px;margin:0 auto}}
<?else:?>
@media (max-width:1280px){#displaybox{min-width:1280px;margin:0}}
@media (min-width:1281px){#displaybox{min-width:1280px;margin:0 <?=$themes1?'10px':'auto'?>}}
@media (min-width:1921px){#displaybox{min-width:1280px;margin:0 <?=$themes1?'20px':'auto'?>}}
<?endif;?>

<?if ($display['font']):?>
html{font-size:<?=$display['font']?>%}
<?endif;?>

<?if ($header):?>
#header,#header .logo,#header .text-right a{color:#<?=$header?>}
#header .block{background-color:transparent}
<?endif;?>

<?if ($backgnd):?>
  #header{background-color:#<?=$backgnd?>}
  <?if ($themes1):?>
    .nav-tile{background-color:#<?=$backgnd?>}
    <?if ($header):?>
      .nav-item a,.nav-user a{color:#<?=$header?>}
      .nav-item.active:after{background-color:#<?=$header?>}
    <?endif;?>
  <?endif;?>
<?endif;?>

<?
$nchan = ['webGui/nchan/notify_poller','webGui/nchan/session_check'];
if ($wlan0) $nchan[] = 'webGui/nchan/wlan0';
$safemode = _var($var,'safeMode')=='yes';
$tasks = find_pages('Tasks');
$buttons = find_pages('Buttons');
$banner = "$config/plugins/dynamix/banner.png";
echo "#header.image{background-image:url(";
echo file_exists($banner) ? autov($banner) : '/webGui/images/banner.png';
echo ")}\n";
if ($themes2) {
  foreach ($tasks as $button) if (isset($button['Code'])) echo ".nav-item a[href='/{$button['name']}']:before{content:'\\{$button['Code']}'}\n";
  echo ".nav-item.LockButton a:before{content:'\\e955'}\n";
  foreach ($buttons as $button) if (isset($button['Code'])) echo ".nav-item.{$button['name']} a:before{content:'\\{$button['Code']}'}\n";
}
$notes = '/var/tmp/unRAIDServer.txt';
if (!file_exists($notes)) file_put_contents($notes,shell_exec("$docroot/plugins/dynamix.plugin.manager/scripts/plugin changes $docroot/plugins/unRAIDServer/unRAIDServer.plg"));
?>
</style>

<noscript>
<div class="upgrade_notice"><?=_("Your browser has JavaScript disabled")?></div>
</noscript>

<script src="<?autov('/webGui/javascript/dynamix.js')?>"></script>
<script src="<?autov('/webGui/javascript/translate.'.($locale?:'en_US').'.js')?>"></script>
<script>
String.prototype.actionName = function(){return this.split(/[\\/]/g).pop();}
String.prototype.channel = function(){return this.split(':')[1].split(',').findIndex((e)=>/\[\d\]/.test(e));}
NchanSubscriber.prototype.monitor = function(){subscribers.push(this);}

Shadowbox.init({skipSetup:true});
context.init();

// list of nchan subscribers to start/stop at focus change
var subscribers = [];

// server uptime
var uptime = <?=strtok(exec("cat /proc/uptime"),' ')?>;
var expiretime = <?=_var($var,'regTy')=='Trial'||strstr(_var($var,'regTy'),'expired')?_var($var,'regTm2'):0?>;
var before = new Date();

// page timer events
const timers = {};
timers.bannerWarning = null;

// tty window
var tty_window = null;

const addAlert = {};
addAlert.text = $.cookie('addAlert-text');
addAlert.cmd = $.cookie('addAlert-cmd');
addAlert.plg = $.cookie('addAlert-plg');
addAlert.func = $.cookie('addAlert-func');

// current csrf_token
var csrf_token = "<?=_var($var,'csrf_token')?>";

// form has unsaved changes indicator
var formHasUnsavedChanges = false;

// docker progess indicators
var progress_dots = [], progress_span = [];
function pauseEvents(id) {
  $.each(timers, function(i,timer){
    if (!id || i==id) clearTimeout(timer);
  });
}

function resumeEvents(id,delay) {
  var startDelay = delay||50;
  $.each(timers, function(i,timer) {
    if (!id || i==id) timers[i] = setTimeout(i+'()', startDelay);
    startDelay += 50;
  });
}

function plus(value,single,plural,last) {
  return value>0 ? (value+' '+(value==1?single:plural)+(last?'':', ')) : '';
}

function updateTime() {
  var now = new Date();
  var days = parseInt(uptime/86400);
  var hour = parseInt(uptime/3600%24);
  var mins = parseInt(uptime/60%60);
  $('span.uptime').html(((days|hour|mins)?plus(days,"<?=_('day')?>","<?=_('days')?>",(hour|mins)==0)+plus(hour,"<?=_('hour')?>","<?=_('hours')?>",mins==0)+plus(mins,"<?=_('minute')?>","<?=_('minutes')?>",true):"<?=_('less than a minute')?>"));
  uptime += Math.round((now.getTime() - before.getTime())/1000);
  before = now;
  if (expiretime > 0) {
    var remainingtime = expiretime - now.getTime()/1000;
    if (remainingtime > 0) {
      days = parseInt(remainingtime/86400);
      hour = parseInt(remainingtime/3600%24);
      mins = parseInt(remainingtime/60%60);
      if (days) {
        $('#licenseexpire').html(plus(days,"<?=_('day')?>","<?=_('days')?>",true)+" <?=_('remaining')?>");
      } else if (hour) {
        $('#licenseexpire').html(plus(hour,"<?=_('hour')?>","<?=_('hours')?>",true)+" <?=_('remaining')?>").addClass('orange-text');
      } else if (mins) {
        $('#licenseexpire').html(plus(mins,"<?=_('minute')?>","<?=_('minutes')?>",true)+" <?=_('remaining')?>").addClass('red-text');
      } else {
        $('#licenseexpire').html("<?=_('less than a minute remaining')?>").addClass('red-text');
      }
    } else {
      $('#licenseexpire').addClass('red-text');
    }
  }
  setTimeout(updateTime,1000);
}

function refresh(top) {
  if (typeof top === 'undefined') {
    for (var i=0,element; element=document.querySelectorAll('input,button,select')[i]; i++) {element.disabled = true;}
    for (var i=0,link; link=document.getElementsByTagName('a')[i]; i++) { link.style.color = "gray"; } //fake disable
    location.reload();
  } else {
    $.cookie('top',top);
    location.reload();
  }
}

function initab(page) {
  $.removeCookie('one');
  $.removeCookie('tab');
  if (page != null) location.replace(page);
}

function settab(tab) {
<?switch ($myPage['name']):?>
<?case'Main':?>
  $.cookie('tab',tab);
<?if (_var($var,'fsState')=='Started'):?>
  $.cookie('one','tab1');
<?endif;?>
<?break;?>
<?case'Cache':case'Data':case'Device':case'Flash':case'Parity':?>
  $.cookie('one',tab);
<?break;?>
<?default:?>
  $.cookie('one',tab);
<?endswitch;?>
}

function done(key) {
  var url = location.pathname.split('/');
  var path = '/'+url[1];
  if (key) for (var i=2; i<url.length; i++) if (url[i]==key) break; else path += '/'+url[i];
  $.removeCookie('one');
  location.replace(path);
}

function chkDelete(form, button) {
  button.value = form.confirmDelete.checked ? "<?=_('Delete')?>" : "<?=_('Apply')?>";
  button.disabled = false;
}

function makeWindow(name,height,width) {
  var top = (screen.height-height)/2;
  if (top < 0) {top = 0; height = screen.availHeight;}
  var left = (screen.width-width)/2;
  if (left < 0) {left = 0; width = screen.availWidth;}
  return window.open('',name,'resizeable=yes,scrollbars=yes,height='+height+',width='+width+',top='+top+',left='+left);
}

function openBox(cmd,title,height,width,load,func,id) {
  // open shadowbox window (run in foreground)
  // included for legacy purposes, replaced by openPlugin
  var uri = cmd.split('?');
  var run = uri[0].substr(-4)=='.php' ? cmd+(uri[1]?'&':'?')+'done=<?=urlencode(_("Done"))?>' : '/logging.htm?cmd='+cmd+'&csrf_token='+csrf_token+'&done=<?=urlencode(_("Done"))?>';
  var options = load ? (func ? {modal:true,onClose:function(){setTimeout(func+'('+'"'+(id||'')+'")');}} : {modal:true,onClose:function(){location.reload();}}) : {modal:false};
  Shadowbox.open({content:run, player:'iframe', title:title, height:Math.min(screen.availHeight,800), width:Math.min(screen.availWidth,1200), options:options});
}

function openWindow(cmd,title,height,width) {
  // open regular window (run in background)
  // included for legacy purposes, replaced by openTerminal
  var window_name = title.replace(/ /g,"_");
  var form_html = '<form action="/logging.htm" method="post" target="'+window_name+'">'+'<input type="hidden" name="csrf_token" value="'+csrf_token+'">'+'<input type="hidden" name="title" value="'+title+'">';
  var vars = cmd.split('&');
  form_html += '<input type="hidden" name="cmd" value="'+vars[0]+'">';
  for (var i = 1; i < vars.length; i++) {
    var pair = vars[i].split('=');
    form_html += '<input type="hidden" name="'+pair[0]+'" value="'+pair[1]+'">';
  }
  form_html += '</form>';
  var form = $(form_html);
  $('body').append(form);
  makeWindow(window_name,height,width);
  form.submit();
}

function openTerminal(tag,name,more) {
  if (/MSIE|Edge/.test(navigator.userAgent)) {
    swal({title:"_(Unsupported Feature)_",text:"_(Sorry, this feature is not supported by MSIE/Edge)_.<br>_(Please try a different browser)_",type:'error',html:true,animation:'none',confirmButtonText:"_(Ok)_"});
    return;
  }
  // open terminal window (run in background)
  name = name.replace(/[ #]/g,"_");
  tty_window = makeWindow(name+(more=='.log'?more:''),Math.min(screen.availHeight,800),Math.min(screen.availWidth,1200));
  var socket = ['ttyd','syslog'].includes(tag) ? '/webterminal/'+tag+'/' : '/logterminal/'+name+(more=='.log'?more:'')+'/';
  $.get('/webGui/include/OpenTerminal.php',{tag:tag,name:name,more:more},function(){setTimeout(function(){tty_window.location=socket; tty_window.focus();},200);});
}

function bannerAlert(text,cmd,plg,func,start) {
  $.post('/webGui/include/StartCommand.php',{cmd:cmd,pid:1},function(pid) {
    if (pid == 0) {
      if ($(".upgrade_notice").hasClass('done') || timers.bannerAlert == null) {
        forcedBanner = false;
        if ($.cookie('addAlert') != null) {
          removeBannerWarning($.cookie('addAlert'));
          $.removeCookie('addAlert');
        }
        $(".upgrade_notice").removeClass('alert done');
        timers.callback = null;
        if (plg != null) {
          if ($.cookie('addAlert-page') == null || $.cookie('addAlert-page') == '<?=$task?>') {
            setTimeout((func||'loadlist')+'("'+plg+'")',250);
          } else if ('Plugins' == '<?=$task?>') {
            setTimeout(refresh);
          }
        }
        $.removeCookie('addAlert-page');
      } else {
        $(".upgrade_notice").removeClass('alert').addClass('done');
        timers.bannerAlert = null;
        setTimeout(function(){bannerAlert(text,cmd,plg,func,start);},1000);
      }
    } else {
      $.cookie('addAlert',addBannerWarning(text,true,true,true));
      $.cookie('addAlert-text',text);
      $.cookie('addAlert-cmd',cmd);
      $.cookie('addAlert-plg',plg);
      $.cookie('addAlert-func',func);
      if ($.cookie('addAlert-page') == null) $.cookie('addAlert-page','<?=$task?>');
      timers.bannerAlert = setTimeout(function(){bannerAlert(text,cmd,plg,func,start);},1000);
      if (start==1 && timers.callback==null && plg!=null) timers.callback = setTimeout((func||'loadlist')+'("'+plg+'")',250);
    }
  });
}

function openPlugin(cmd,title,plg,func,start=0,button=0) {
  // start  = 0 : run command only when not already running (default)
  // start  = 1 : run command unconditionally
  // button = 0 : show CLOSE button (default)
  // button = 1 : hide CLOSE button
  nchan_plugins.start();
  $.post('/webGui/include/StartCommand.php',{cmd:cmd+' nchan',start:start},function(pid) {
    if (pid==0) {
      nchan_plugins.stop();
      $('div.spinner.fixed').hide();
      $(".upgrade_notice").addClass('alert');
      return;
    }
    swal({title:title,text:"<pre id='swaltext'></pre><hr>",html:true,animation:'none',showConfirmButton:button==0,confirmButtonText:"<?=_('Close')?>"},function(close){
      nchan_plugins.stop();
      $('div.spinner.fixed').hide();
      $('.sweet-alert').hide('fast').removeClass('nchan');
      setTimeout(function(){bannerAlert("<?=_('Attention - operation continues in background')?> ["+pid.toString().padStart(8,'0')+"]<i class='fa fa-bomb fa-fw abortOps' title=\"<?=_('Abort background process')?>\" onclick='abortOperation("+pid+")'></i>",cmd,plg,func,start);});
    });
    $('.sweet-alert').addClass('nchan');
    $('button.confirm').prop('disabled',button!=0);
  });
}

function openDocker(cmd,title,plg,func,start=0,button=0) {
  // start  = 0 : run command only when not already running (default)
  // start  = 1 : run command unconditionally
  // button = 0 : hide CLOSE button (default)
  // button = 1 : show CLOSE button
  nchan_docker.start();
  $.post('/webGui/include/StartCommand.php',{cmd:cmd,start:start},function(pid) {
    if (pid==0) {
      nchan_docker.stop();
      $('div.spinner.fixed').hide();
      $(".upgrade_notice").addClass('alert');
      return;
    }
    swal({title:title,text:"<pre id='swaltext'></pre><hr>",html:true,animation:'none',showConfirmButton:button!=0,confirmButtonText:"<?=_('Close')?>"},function(close){
      nchan_docker.stop();
      $('div.spinner.fixed').hide();
      $('.sweet-alert').hide('fast').removeClass('nchan');
      setTimeout(function(){bannerAlert("<?=_('Attention - operation continues in background')?> ["+pid.toString().padStart(8,'0')+"]<i class='fa fa-bomb fa-fw abortOps' title=\"<?=_('Abort background process')?>\" onclick='abortOperation("+pid+")'></i>",cmd,plg,func,start);});
    });
    $('.sweet-alert').addClass('nchan');
    $('button.confirm').prop('disabled',button==0);
  });
}

function openVMAction(cmd,title,plg,func,start=0,button=0) {
  // start  = 0 : run command only when not already running (default)
  // start  = 1 : run command unconditionally
  // button = 0 : hide CLOSE button (default)
  // button = 1 : show CLOSE button
  nchan_vmaction.start();
  $.post('/webGui/include/StartCommand.php',{cmd:cmd,start:start},function(pid) {
    if (pid==0) {
      nchan_vmaction.stop();
      $('div.spinner.fixed').hide();
      $(".upgrade_notice").addClass('alert');
      return;
    }
    swal({title:title,text:"<pre id='swaltext'></pre><hr>",html:true,animation:'none',showConfirmButton:button!=0,confirmButtonText:"<?=_('Close')?>"},function(close){
      nchan_vmaction.stop();
      $('div.spinner.fixed').hide();
      $('.sweet-alert').hide('fast').removeClass('nchan');
      setTimeout(function(){bannerAlert("<?=_('Attention - operation continues in background')?> ["+pid.toString().padStart(8,'0')+"]<i class='fa fa-bomb fa-fw abortOps' title=\"<?=_('Abort background process')?>\" onclick='abortOperation("+pid+")'></i>",cmd,plg,func,start);});
    });
    $('.sweet-alert').addClass('nchan');
    $('button.confirm').prop('disabled',button==0);
  });
}

function abortOperation(pid) {
  swal({title:"<?=_('Abort background operation')?>",text:"<?=_('This may leave an unknown state')?>",html:true,animation:'none',type:'warning',showCancelButton:true,confirmButtonText:"<?=_('Proceed')?>",cancelButtonText:"<?=_('Cancel')?>"},function(){
    $.post('/webGui/include/StartCommand.php',{kill:pid},function() {
      clearTimeout(timers.bannerAlert);
      timers.bannerAlert = null;
      timers.callback = null;
      forcedBanner = false;
      removeBannerWarning($.cookie('addAlert'));
      $.removeCookie('addAlert');
      $(".upgrade_notice").removeClass('alert done').hide();
    });
  });
}

function openChanges(cmd,title,nchan,button=0) {
  $('div.spinner.fixed').show();
  // button = 0 : hide CLOSE button (default)
  // button = 1 : show CLOSE button
  // nchan argument is not used, exists for backward compatibility
  $.post('/webGui/include/StartCommand.php',{cmd:cmd,start:2},function(data) {
    $('div.spinner.fixed').hide();
    swal({title:title,text:"<pre id='swalbody'></pre><hr>",html:true,animation:'none',showConfirmButton:button!=0,confirmButtonText:"<?=_('Close')?>"},function(close){
      $('.sweet-alert').hide('fast').removeClass('nchan');
      if ($('#submit_button').length > 0) $('#submit_button').remove();
    });
    $('.sweet-alert').addClass('nchan');
    $('pre#swalbody').html(data);
    $('button.confirm').text("<?=_('Done')?>").prop('disabled',false).show();
  });
}

function openAlert(cmd,title,func) {
  $.post('/webGui/include/StartCommand.php',{cmd:cmd,start:2},function(data) {
    $('div.spinner.fixed').hide();
    swal({title:title,text:"<pre id='swalbody'></pre><hr>",html:true,animation:'none',showCancelButton:true,closeOnConfirm:false,confirmButtonText:"<?=_('Proceed')?>",cancelButtonText:"<?=_('Cancel')?>"},function(proceed){
      if (proceed) setTimeout(func+'()');
    });
    $('.sweet-alert').addClass('nchan');
    $('pre#swalbody').html(data);
  });
}

function openDone(data) {
  if (data == '_DONE_') {
    $('div.spinner.fixed').hide();
    $('button.confirm').text("<?=_('Done')?>").prop('disabled',false).show();
    if (typeof ca_done_override !== 'undefined') {
      if (ca_done_override == true) {
        $("button.confirm").trigger("click");
        ca_done_override = false;
      }
    }
    return true;
  }
  return false;
}

function openError(data) {
  if (data == '_ERROR_') {
    $('div.spinner.fixed').hide();
    $('button.confirm').text("<?=_('Error')?>").prop('disabled',false).show();
    return true;
  }
  return false;
}

function showStatus(name,plugin,job) {
  $.post('/webGui/include/ProcessStatus.php',{name:name,plugin:plugin,job:job},function(status){$(".tabs").append(status);});
}

function showFooter(data, id) {
  if (id !== undefined) $('#'+id).remove();
  $('#copyright').prepend(data);
}

function showNotice(data) {
  $('#user-notice').html(data.replace(/<a>(.*)<\/a>/,"<a href='/Plugins'>$1</a>"));
}

function escapeQuotes(form) {
  $(form).find('input[type=text]').each(function(){$(this).val($(this).val().replace(/"/g,'\\"'));});
}

// Banner warning system
var bannerWarnings = [];
var currentBannerWarning = 0;
var osUpgradeWarning = false;
var forcedBanner = false;

function addBannerWarning(text, warning=true, noDismiss=false, forced=false) {
  var cookieText = text.replace(/[^a-z0-9]/gi,'');
  if ($.cookie(cookieText) == "true") return false;
  if (warning) text = "<i class='fa fa-warning fa-fw' style='float:initial'></i> "+text;
  if (bannerWarnings.indexOf(text) < 0) {
    if (forced) {
      var arrayEntry = 0; bannerWarnings = []; clearTimeout(timers.bannerWarning); timers.bannerWarning = null; forcedBanner = true;
    } else {
      var arrayEntry = bannerWarnings.push("placeholder") - 1;
    }
    if (!noDismiss) text += "<a class='bannerDismiss' onclick='dismissBannerWarning("+arrayEntry+",&quot;"+cookieText+"&quot;)'></a>";
    bannerWarnings[arrayEntry] = text;
  } else {
    return bannerWarnings.indexOf(text);
  }
  if (timers.bannerWarning==null) showBannerWarnings();
  return arrayEntry;
}

function dismissBannerWarning(entry,cookieText) {
  $.cookie(cookieText,"true",{expires:30}); // reset after 1 month
  removeBannerWarning(entry);
}

function removeBannerWarning(entry) {
  if (forcedBanner) return;
  bannerWarnings[entry] = false;
  clearTimeout(timers.bannerWarning);
  showBannerWarnings();
}

function bannerFilterArray(array) {
  var newArray = [];
  array.filter(function(value,index,arr) {
    if (value) newArray.push(value);
  });
  return newArray;
}

function showBannerWarnings() {
  var allWarnings = bannerFilterArray(Object.values(bannerWarnings));
  if (allWarnings.length == 0) {
    $(".upgrade_notice").hide();
    timers.bannerWarning = null;
    return;
  }
  if (currentBannerWarning >= allWarnings.length) currentBannerWarning = 0;
  $(".upgrade_notice").show().html(allWarnings[currentBannerWarning]);
  currentBannerWarning++;
  timers.bannerWarning = setTimeout(showBannerWarnings,3000);
}

function addRebootNotice(message="<?=_('You must reboot for changes to take effect')?>") {
  addBannerWarning("<i class='fa fa-warning' style='float:initial;'></i> "+message,false,true);
  $.post("/plugins/dynamix.plugin.manager/scripts/PluginAPI.php",{action:'addRebootNotice',message:message});
}

function removeRebootNotice(message="<?=_('You must reboot for changes to take effect')?>") {
  var bannerIndex = bannerWarnings.indexOf("<i class='fa fa-warning' style='float:initial;'></i> "+message);
  if (bannerIndex < 0) return;
  removeBannerWarning(bannerIndex);
  $.post("/plugins/dynamix.plugin.manager/scripts/PluginAPI.php",{action:'removeRebootNotice',message:message});
}

function showUpgradeChanges() { /** @note can likely be removed, not used in webgui or api repos */
  openChanges("showchanges /tmp/plugins/unRAIDServer.txt","<?=_('Release Notes')?>");
}

function showUpgrade(text,noDismiss=false) { /** @note can likely be removed, not used in webgui or api repos */
  if ($.cookie('os_upgrade')==null) {
    if (osUpgradeWarning) removeBannerWarning(osUpgradeWarning);
    osUpgradeWarning = addBannerWarning(text.replace(/<a>(.+?)<\/a>/,"<a href='#' onclick='openUpgrade()'>$1</a>").replace(/<b>(.*)<\/b>/,"<a href='#' onclick='document.rebootNow.submit()'>$1</a>"),false,noDismiss);
  }
}

function hideUpgrade(set) { /** @note can likely be removed, not used in webgui or api repos */
  removeBannerWarning(osUpgradeWarning);
  if (set)
    $.cookie('os_upgrade','true');
  else
    $.removeCookie('os_upgrade');
}

function confirmUpgrade(confirm) {
  if (confirm) {
    swal({title:"<?=_('Update')?> Unraid OS",text:"<?=_('Do you want to update to the new version')?>?",type:'warning',html:true,animation:'none',showCancelButton:true,closeOnConfirm:false,confirmButtonText:"<?=_('Proceed')?>",cancelButtonText:"<?=_('Cancel')?>"},function(){
      openPlugin("plugin update unRAIDServer.plg","<?=_('Update')?> Unraid OS");
    });
  } else {
    openPlugin("plugin update unRAIDServer.plg","<?=_('Update')?> Unraid OS");
  }
}

function openUpgrade() {
  hideUpgrade();
  $.get('/plugins/dynamix.plugin.manager/include/ShowPlugins.php',{cmd:'alert'},function(data) {
    if (data==0) {
      // no alert message - proceed with upgrade
      confirmUpgrade(true);
    } else {
      // show alert message and ask for confirmation
      openAlert("showchanges <?=$alerts?>","<?=_('Alert Message')?>",'confirmUpgrade');
    }
  });
}

function digits(number) {
  if (number < 10) return 'one';
  if (number < 100) return 'two';
  return 'three';
}

function openNotifier() {
  $.post('/webGui/include/Notify.php',{cmd:'get',csrf_token:csrf_token},function(msg) {
    $.each($.parseJSON(msg), function(i, notify){
      
    });
  });
}

function closeNotifier() {
  $.post('/webGui/include/Notify.php',{cmd:'get',csrf_token:csrf_token},function(msg) {
    $.each($.parseJSON(msg), function(i, notify){
      $.post('/webGui/include/Notify.php',{cmd:'archive',file:notify.file,csrf_token:csrf_token});
    });
    $('div.jGrowl').find('div.jGrowl-close').trigger('click');
  });
}

function viewHistory() {
  location.replace('/Tools/NotificationsArchive');
}

function flashReport() {
  $.post('/webGui/include/Report.php',{cmd:'config'},function(check){
    if (check>0) addBannerWarning("<?=_('Your flash drive is corrupted or offline').'. '._('Post your diagnostics in the forum for help').'.'?> <a target='_blank' href='https://docs.unraid.net/go/changing-the-flash-device/'><?=_('See also here')?></a>");
  });
}

$(function() {
  let tab;
<?switch ($myPage['name']):?>
<?case'Main':?>
  tab = $.cookie('tab')||'tab1';
<?break;?>
<?case'Cache':case'Data':case'Device':case'Flash':case'Parity':?>
  tab = $.cookie('one')||'tab1';
<?break;?>
<?default:?>
  tab = $.cookie('one')||'tab1';
<?endswitch;?>
  /* Check if the tab is 'tab0' */
  if (tab === 'tab0') {
    /* Set tab to the last available tab based on input[name$="tabs"] length */
    tab = 'tab' + $('input[name$="tabs"]').length;
  } else if ($('#' + tab).length === 0) {
    /* If the tab element does not exist, initialize a tab and set to 'tab1' */
    initab();
    tab = 'tab1';
  }
  $('#'+tab).attr('checked', true);
  updateTime();
  $.jGrowl.defaults.closeTemplate = '<i class="fa fa-close"></i>';
  $.jGrowl.defaults.closerTemplate = '<?=$notify['position'][0]=='b' ? '<div class="bottom">':'<div class="top">'?>[ <?=_("close all notifications")?> ]</div>';
  $.jGrowl.defaults.position = '<?=$notify['position']?>';
  $.jGrowl.defaults.theme = '';
  $.jGrowl.defaults.themeState = '';
  $.jGrowl.defaults.pool = 10;
<?if ($notify['life'] > 0):?>
  $.jGrowl.defaults.life = <?=$notify['life']*1000?>;
<?else:?>
  $.jGrowl.defaults.sticky = true;
<?endif;?>
  Shadowbox.setup('a.sb-enable', {modal:true});
// add any pre-existing reboot notices
  $.post('/webGui/include/Report.php',{cmd:'notice'},function(notices){
    notices = notices.split('\n');
    for (var i=0,notice; notice=notices[i]; i++) addBannerWarning("<i class='fa fa-warning' style='float:initial;'></i> "+notice,false,true);
  });
// check for flash offline / corrupted (delayed).
  timers.flashReport = setTimeout(flashReport,6000);
});

var mobiles=['ipad','iphone','ipod','android'];
var device=navigator.platform.toLowerCase();
for (var i=0,mobile; mobile=mobiles[i]; i++) {
  if (device.indexOf(mobile)>=0) {$('#footer').css('position','static'); break;}
}
$.ajaxPrefilter(function(s, orig, xhr){
  if (s.type.toLowerCase() == "post" && !s.crossDomain) {
    s.data = s.data || "";
    s.data += s.data?"&":"";
    s.data += "csrf_token="+csrf_token;
  }
});
</script>
<?include "$docroot/plugins/dynamix.my.servers/include/myservers1.php"?>
</head>
<body>
 <div id="displaybox">
  <div class="upgrade_notice" style="display:none"></div>
  <div id="header" class="<?=$display['banner']?>">
    <div class="logo">
      
      <unraid-i18n-host><unraid-header-os-version></unraid-header-os-version></unraid-i18n-host>
    </div>
    <?include "$docroot/plugins/dynamix.my.servers/include/myservers2.php"?>
  </div>
  <a href="#" class="move_to_end" title="<?=_('Move To End')?>"><i class="fa fa-arrow-circle-down"></i></a>
  <a href="#" class="back_to_top" title="<?=_('Back To Top')?>"><i class="fa fa-arrow-circle-up"></i></a>
<?
// Build page menus
echo "<div id='menu'>";
if ($themes2) echo "<div id='nav-block'>";
echo "<div class='nav-tile'>";
foreach ($tasks as $button) {
  $page = $button['name'];
  $play = $task==$page ? " active" : "";
  echo "<div class='nav-item{$play}'>";
  echo "<a href=\"/$page\" onclick=\"initab('/$page')\">"._(_var($button,'Name',$page))."</a></div>";
  // create list of nchan scripts to be started
  if (isset($button['Nchan'])) nchan_merge($button['root'], $button['Nchan']);
}
unset($tasks);
echo "</div>";
echo "<div class='nav-tile right'>";
if (isset($myPage['Lock'])) {
  $title = $themes2 ?  "" : _('Unlock sortable items');
  echo "<div class='nav-item LockButton util'><a href='#' class='hand' onclick='LockButton();return false;' title=\"$title\"><b class='icon-u-lock system green-text'></b><span>"._('Unlock sortable items')."</span></a></div>";
}
if ($display['usage']) my_usage();

foreach ($buttons as $button) {
  if (empty($button['Link'])) {
    $icon = $button['Icon'];
    if (substr($icon,-4)=='.png') {
      $icon = "<img src='/{$button['root']}/icons/$icon' class='system'>";
    } elseif (substr($icon,0,5)=='icon-') {
      $icon = "<b class='$icon system'></b>";
    } else {
      if (substr($icon,0,3)!='fa-') $icon = "fa-$icon";
      $icon = "<b class='fa $icon system'></b>";
    }
    $title = $themes2 ? "" : " title=\""._($button['Title'])."\"";
    echo "<div class='nav-item {$button['name']} util'><a href='"._var($button,'Href','#')."' onclick='{$button['name']}();return false;'{$title}>$icon<span>"._($button['Title'])."</span></a></div>";
  } else {
    echo "<div class='{$button['Link']}'></div>";
  }
  // create list of nchan scripts to be started
  if (isset($button['Nchan'])) nchan_merge($button['root'], $button['Nchan']);
}



if ($themes2) echo "</div>";
echo "</div></div>";
foreach ($buttons as $button) {
  annotate($button['file']);
  // include page specific stylesheets (if existing)
  $css = "/{$button['root']}/sheets/{$button['name']}";
  $css_stock = "$css.css";
  $css_theme = "$css-$theme.css";
  if (is_file($docroot.$css_stock)) echo '<link type="text/css" rel="stylesheet" href="',autov($css_stock),'">',"\n";
  if (is_file($docroot.$css_theme)) echo '<link type="text/css" rel="stylesheet" href="',autov($css_theme),'">',"\n";
  // create page content
  eval('?>'.parse_text($button['text']));
}
unset($buttons,$button);

// Build page content
// Reload page every X minutes during extended viewing?
if (isset($myPage['Load']) && $myPage['Load'] > 0) {
  ?>
    <script>
      function setTimerReload() {
        timers.reload = setInterval(function(){
          if (nchanPaused === false && ! dialogOpen() ) {
            location.reload();
          }
        },<?=$myPage['Load']*60000?>);
      }

      $(document).click(function(e) {
        clearInterval(timers.reload);
        setTimerReload();
      });

      function dialogOpen() {
          return ($('.sweet-alert').is(':visible') || $('.swal-overlay--show-modal').is(':visible') );
      }
      setTimerReload();

    </script>
  <?    
}  
echo "<div class='tabs'>";
$tab = 1;
$pages = [];
if (!empty($myPage['text'])) $pages[$myPage['name']] = $myPage;
if (_var($myPage,'Type')=='xmenu') $pages = array_merge($pages, find_pages($myPage['name']));
if (isset($myPage['Tabs'])) $display['tabs'] = strtolower($myPage['Tabs'])=='true' ? 0 : 1;
$tabbed = $display['tabs']==0 && count($pages)>1;

foreach ($pages as $page) {
  $close = false;
  if (isset($page['Title'])) {
    eval("\$title=\"".htmlspecialchars($page['Title'])."\";");
    if ($tabbed) {
      echo "<div class='tab'><input type='radio' id='tab{$tab}' name='tabs' onclick='settab(this.id)'><label for='tab{$tab}'>";
      echo tab_title($title,$page['root'],_var($page,'Tag',false));
      echo "</label><div class='content'>";
      $close = true;
    } else {
      if ($tab==1) echo "<div class='tab'><input type='radio' id='tab{$tab}' name='tabs'><div class='content shift'>";
      echo "<div class='title'><span class='left'>";
      echo tab_title($title,$page['root'],_var($page,'Tag',false));
      echo "</span></div>";
    }
    $tab++;
  }
  if (isset($page['Type']) && $page['Type']=='menu') {
    $pgs = find_pages($page['name']);
    foreach ($pgs as $pg) {
      @eval("\$title=\"".htmlspecialchars($pg['Title'])."\";");
      $icon = _var($pg,'Icon',"<i class='icon-app PanelIcon'></i>");
      if (substr($icon,-4)=='.png') {
        $root = $pg['root'];
        if (file_exists("$docroot/$root/images/$icon")) {
          $icon = "<img src='/$root/images/$icon' class='PanelImg'>";
        } elseif (file_exists("$docroot/$root/$icon")) {
          $icon = "<img src='/$root/$icon' class='PanelImg'>";
        } else {
          $icon = "<i class='icon-app PanelIcon'></i>";
        }
      } elseif (substr($icon,0,5)=='icon-') {
        $icon = "<i class='$icon PanelIcon'></i>";
      } elseif ($icon[0]!='<') {
        if (substr($icon,0,3)!='fa-') $icon = "fa-$icon";
        $icon = "<i class='fa $icon PanelIcon'></i>";
      }
      echo "<div class=\"Panel\"><a href=\"/$path/{$pg['name']}\" onclick=\"$.cookie('one','tab1')\"><span>$icon</span><div class=\"PanelText\">"._($title)."</div></a></div>";
    }
  }
  // create list of nchan scripts to be started
  if (isset($page['Nchan'])) nchan_merge($page['root'], $page['Nchan']);
  annotate($page['file']);
  // include page specific stylesheets (if existing)
  $css = "/{$page['root']}/sheets/{$page['name']}";
  $css_stock = "$css.css";
  $css_theme = "$css-$theme.css";
  if (is_file($docroot.$css_stock)) echo '<link type="text/css" rel="stylesheet" href="',autov($css_stock),'">',"\n";
  if (is_file($docroot.$css_theme)) echo '<link type="text/css" rel="stylesheet" href="',autov($css_theme),'">',"\n";
  // create page content
  empty($page['Markdown']) || $page['Markdown']=='true' ? eval('?>'.Markdown(parse_text($page['text']))) : eval('?>'.parse_text($page['text']));
  if ($close) echo "</div></div>";
}
if (count($pages)) {
  $running = file_exists($nchan_pid) ? file($nchan_pid,FILE_IGNORE_NEW_LINES|FILE_SKIP_EMPTY_LINES) : [];
  $start   = array_diff($nchan, $running);  // returns any new scripts to be started
  $stop    = array_diff($running, $nchan);  // returns any old scripts to be stopped
  $running = array_merge($start, $running); // update list of current running nchan scripts
  // start nchan scripts which are new
  foreach ($start as $row) {
    $script = explode(':',$row)[0];
    exec("$docroot/$script &>/dev/null &");
  }
  // stop nchan scripts with the :stop option
  foreach ($stop as $row) {
    [$script,$opt] = my_explode(':',$row);
    if ($opt == 'stop') {
      exec("pkill -f $docroot/$script &>/dev/null &");
      array_splice($running,array_search($row,$running),1);
    }
  }
  if (count($running)) file_put_contents($nchan_pid,implode("\n",$running)."\n"); else @unlink($nchan_pid);
}
unset($pages,$page,$pgs,$pg,$icon,$nchan,$running,$start,$stop,$row,$script,$opt,$nchan_run);
?>
</div></div>
<div class="spinner fixed"></div>
<form name="rebootNow" method="POST" action="/webGui/include/Boot.php"><input type="hidden" name="cmd" value="reboot"></form>
<iframe id="progressFrame" name="progressFrame" frameborder="0"></iframe>

<? require_once "$docroot/webGui/include/DefaultPageLayout/Footer.php"; ?>

<script>
// Firefox specific workaround, not needed anymore in firefox version 100 and higher
//if (typeof InstallTrigger!=='undefined') $('#nav-block').addClass('mozilla');

function parseINI(msg) {
  var regex = {
    section: /^\s*\[\s*\"*([^\]]*)\s*\"*\]\s*$/,
    param: /^\s*([^=]+?)\s*=\s*\"*(.*?)\s*\"*$/,
    comment: /^\s*;.*$/
  };
  var value = {};
  var lines = msg.split(/[\r\n]+/);
  var section = null;
  lines.forEach(function(line) {
    if (regex.comment.test(line)) {
      return;
    } else if (regex.param.test(line)) {
      var match = line.match(regex.param);
      if (section) {
        value[section][match[1]] = match[2];
      } else {
        value[match[1]] = match[2];
      }
    } else if (regex.section.test(line)) {
      var match = line.match(regex.section);
      value[match[1]] = {};
      section = match[1];
    } else if (line.length==0 && section) {
      section = null;
    };
  });
  return value;
}
// unraid animated logo
var unraid_logo = '<?readfile("$docroot/webGui/images/animated-logo.svg")?>';

var defaultPage = new NchanSubscriber('/sub/session,var<?=$entity?",notify":""?>',{subscriber:'websocket', reconnectTimeout:5000});
defaultPage.on('message', function(msg,meta) {
  switch (meta.id.channel()) {
  case 0:
    // stale session, force login
    if (csrf_token != msg) location.replace('/');
    break;
  case 1:
    // message field in footer
    var ini = parseINI(msg);
    switch (ini['fsState']) {
      case 'Stopped'   : var status = "<span class='red strong'><i class='fa fa-stop-circle'></i> <?=_('Array Stopped')?></span>"; break;
      case 'Started'   : var status = "<span class='green strong'><i class='fa fa-play-circle'></i> <?=_('Array Started')?></span>"; break;
      case 'Formatting': var status = "<span class='green strong'><i class='fa fa-play-circle'></i> <?=_('Array Started')?></span>&bullet;<span class='orange strong tour'><?=_('Formatting device(s)')?></span>"; break;
      default          : var status = "<span class='orange strong'><i class='fa fa-pause-circle'></i> "+_('Array '+ini['fsState'])+"</span>";
    }
    if (ini['mdResyncPos'] > 0) {
      var resync = ini['mdResyncAction'].split(/\s+/);
      switch (resync[0]) {
        case 'recon': var action = resync[1]=='P' ? "<?=_('Parity-Sync')?>" : "<?=_('Data-Rebuild')?>"; break;
        case 'check': var action = resync.length>1 ? "<?=_('Parity-Check')?>" : "<?=_('Read-Check')?>"; break;
        case 'clear': var action = "<?=_('Disk-Clear')?>"; break;
        default     : var action = '';
      }
      action += " "+(ini['mdResyncPos']/(ini['mdResyncSize']/100+1)).toFixed(1)+" %";
      status += "&bullet;<span class='orange strong tour'>"+action.replace('.','<?=_var($display,'number','.,')[0]?>');
      if (ini['mdResyncDt']==0) status += " &bullet; <?=_('Paused')?>";
      status += "</span>";
    }
    if (ini['fsProgress']) status += "&bullet;<span class='blue strong tour'>"+_(ini['fsProgress'])+"</span>";
    $('#statusbar').html(status);
    break;
  case 2:
    // notifications
    var bell1 = 0, bell2 = 0, bell3 = 0;
    $.each($.parseJSON(msg), function(i, notify){
      switch (notify.importance) {
        case 'alert'  : bell1++; break;
        case 'warning': bell2++; break;
        case 'normal' : bell3++; break;
      }
<?if ($notify['display']==0):?>
      if (notify.show) {
        
      }
<?endif;?>
    });




    break;
  }
});

<?if ($wlan0):?>
function wlanSettings() {
  $.cookie('one','tab<?=count(glob("$docroot/webGui/Eth*.page"))?>');
  window.location = '/Settings/NetworkSettings';
}

var nchan_wlan0 = new NchanSubscriber('/sub/wlan0',{subscriber:'websocket', reconnectTimeout:5000});
nchan_wlan0.on('message', function(msg) {
  var wlan = JSON.parse(msg);
  $('#wlan0').removeClass().addClass(wlan.color).attr('title',wlan.title);
});
nchan_wlan0.start();
<?endif;?>

var nchan_plugins = new NchanSubscriber('/sub/plugins',{subscriber:'websocket', reconnectTimeout:5000});
nchan_plugins.on('message', function(data) {
  if (!data || openDone(data)) return;
  var box = $('pre#swaltext');
  const text = box.html().split('<br>');
  if (data.slice(-1) == '\r') {
    text[text.length-1] = data.slice(0,-1);
  } else {
    text.push(data.slice(0,-1));
  }
  box.html(text.join('<br>')).scrollTop(box[0].scrollHeight);
});

var nchan_docker = new NchanSubscriber('/sub/docker',{subscriber:'websocket', reconnectTimeout:5000});
nchan_docker.on('message', function(data) {
  if (!data || openDone(data)) return;
  var box = $('pre#swaltext');
  data = data.split('\0');
  switch (data[0]) {
  case 'addLog':
    var rows = document.getElementsByClassName('logLine');
    if (rows.length) {
      var row = rows[rows.length-1];
      row.innerHTML += data[1]+'<br>';
    }
    break;
  case 'progress':
    var rows = document.getElementsByClassName('progress-'+data[1]);
    if (rows.length) {
      rows[rows.length-1].textContent = data[2];
    }
    break;
  case 'addToID':
    var rows = document.getElementById(data[1]);
    if (rows === null) {
      rows = document.getElementsByClassName('logLine');
      if (rows.length) {
        var row = rows[rows.length-1];
        row.innerHTML += '<span id="'+data[1]+'">IMAGE ID ['+data[1]+']: <span class="content">'+data[2]+'</span><span class="progress-'+data[1]+'"></span>.</span><br>';
      }
    } else {
      var rows_content = rows.getElementsByClassName('content');
      if (!rows_content.length || rows_content[rows_content.length-1].textContent != data[2]) {
        rows.innerHTML += '<span class="content">'+data[2]+'</span><span class="progress-'+data[1]+'"></span>.';
      }
    }
    break;
  case 'show_Wait':
    progress_span[data[1]] = document.getElementById('wait-'+data[1]);
    progress_dots[data[1]] = setInterval(function(){if (((progress_span[data[1]].innerHTML += '.').match(/\./g)||[]).length > 9) progress_span[data[1]].innerHTML = progress_span[data[1]].innerHTML.replace(/\.+$/,'');},500);
    break;
  case 'stop_Wait':
    clearInterval(progress_dots[data[1]]);
    progress_span[data[1]].innerHTML = '';
    break;
  default:
    box.html(box.html()+data[0]);
    break;
  }
  box.scrollTop(box[0].scrollHeight);
});

var nchan_vmaction = new NchanSubscriber('/sub/vmaction',{subscriber:'websocket', reconnectTimeout:5000});
nchan_vmaction.on('message', function(data) {
  if (!data || openDone(data) || openError(data)) return;
  var box = $('pre#swaltext');
  data = data.split('\0');
  switch (data[0]) {
  case 'addLog':
    var rows = document.getElementsByClassName('logLine');
    if (rows.length) {
      var row = rows[rows.length-1];
      row.innerHTML += data[1]+'<br>';
    }
    break;
  case 'progress':
    var rows = document.getElementsByClassName('progress-'+data[1]);
    if (rows.length) {
      rows[rows.length-1].textContent = data[2];
    }
    break;
  case 'addToID':
    var rows = document.getElementById(data[1]);
    if (rows === null) {
      rows = document.getElementsByClassName('logLine');
      if (rows.length) {
        var row = rows[rows.length-1];
        row.innerHTML += '<span id="'+data[1]+'">'+data[1]+': <span class="content">'+data[2]+'</span><span class="progress-'+data[1]+'"></span>.</span><br>';
      }
    } else {
      var rows_content = rows.getElementsByClassName('content');
      if (!rows_content.length || rows_content[rows_content.length-1].textContent != data[2]) {
        rows.innerHTML += '<span class="content">'+data[2]+'</span><span class="progress-'+data[1]+'"></span>.';
      }
    }
    break;
  case 'show_Wait':
    progress_span[data[1]] = document.getElementById('wait-'+data[1]);
    progress_dots[data[1]] = setInterval(function(){if (((progress_span[data[1]].innerHTML += '.').match(/\./g)||[]).length > 9) progress_span[data[1]].innerHTML = progress_span[data[1]].innerHTML.replace(/\.+$/,'');},500);
    break;
  case 'stop_Wait':
    clearInterval(progress_dots[data[1]]);
    progress_span[data[1]].innerHTML = '';
    break;
  default:
    box.html(box.html()+data[0]);
    break;
  }
  box.scrollTop(box[0].scrollHeight);
});

const scrollDuration = 500;
$(window).scroll(function() {
  if ($(this).scrollTop() > 0) {
    $('.back_to_top').fadeIn(scrollDuration);
  } else {
    $('.back_to_top').fadeOut(scrollDuration);
  }
<?if ($themes1):?>
  var top = $('div#header').height()-1; // header height has 1 extra pixel to cover overlap
  $('div#menu').css($(this).scrollTop() > top ? {position:'fixed',top:'0'} : {position:'absolute',top:top+'px'});
  // banner
  $('div.upgrade_notice').css($(this).scrollTop() > 24 ? {position:'fixed',top:'0'} : {position:'absolute',top:'24px'});
<?endif;?>
});

$('.move_to_end').click(function(event) {
  event.preventDefault();
  $('html,body').animate({scrollTop:$(document).height()},scrollDuration);
  return false;
});

$('.back_to_top').click(function(event) {
  event.preventDefault();
  $('html,body').animate({scrollTop:0},scrollDuration);
  return false;
});

<?if ($entity):?>
$.post('/webGui/include/Notify.php',{cmd:'init',csrf_token:csrf_token});
<?endif;?>
$(function() {
  defaultPage.start();
  $('div.spinner.fixed').html(unraid_logo);
  setTimeout(function(){$('div.spinner').not('.fixed').each(function(){$(this).html(unraid_logo);});},500); // display animation if page loading takes longer than 0.5s
  shortcut.add('F1',function(){HelpButton();});
<?if (_var($var,'regTy')=='unregistered'):?>
  $('#licensetype').addClass('orange-text');
<?elseif (!in_array(_var($var,'regTy'),['Trial','Basic','Plus','Pro'])):?>
  $('#licensetype').addClass('red-text');
<?endif;?>
  $('input[value="<?=_("Apply")?>"],input[value="Apply"],input[name="cmdEditShare"],input[name="cmdUserEdit"]').prop('disabled',true);
  $('form').find('select,input[type=text],input[type=number],input[type=password],input[type=checkbox],input[type=radio],input[type=file],textarea').not('.lock').each(function(){$(this).on('input change',function() {
    var form = $(this).parentsUntil('form').parent();
    form.find('input[value="<?=_("Apply")?>"],input[value="Apply"],input[name="cmdEditShare"],input[name="cmdUserEdit"]').not('input.lock').prop('disabled',false);
    form.find('input[value="<?=_("Done")?>"],input[value="Done"]').not('input.lock').val("<?=_('Reset')?>").prop('onclick',null).off('click').click(function(){formHasUnsavedChanges=false;refresh(form.offset().top);});
  });});
  // add leave confirmation when form has changed without applying (opt-in function)
  if ($('form.js-confirm-leave').length>0) {
    $('form.js-confirm-leave').on('change',function(e){formHasUnsavedChanges=true;}).on('submit',function(e){formHasUnsavedChanges=false;});
    $(window).on('beforeunload',function(e){if (formHasUnsavedChanges) return '';}); // note: the browser creates its own popup window and warning message
  }
  // form parser: add escapeQuotes protection
  $('form').each(function(){
    var action = $(this).prop('action').actionName();
    if (action=='update.htm' || action=='update.php') {
      var onsubmit = $(this).attr('onsubmit')||'';
      $(this).attr('onsubmit','clearTimeout(timers.flashReport);escapeQuotes(this);'+onsubmit);
    }
  });
  var top = ($.cookie('top')||0) - $('.tabs').offset().top - 75;
  if (top>0) {$('html,body').scrollTop(top);}
  $.removeCookie('top');
  if ($.cookie('addAlert') != null) bannerAlert(addAlert.text,addAlert.cmd,addAlert.plg,addAlert.func);
<?if ($safemode):?>
  showNotice("<?=_('System running in')?> <b><?=('safe mode')?></b>");
<?else:?>
<?if (!_var($notify,'system')):?>
  addBannerWarning("<?=_('System notifications are')?> <b><?=_('disabled')?></b>. <?=_('Click')?> <a href='/Settings/Notifications'><?=_('here')?></a> <?=_('to change notification settings')?>.",true,true);
<?endif;?>
<?endif;?>
  var opts = [];
  context.settings({above:false});
  opts.push({header:"<?=_('Notifications')?>"});
  opts.push({text:"<?=_('View')?>",icon:'fa-folder-open-o',action:function(e){e.preventDefault();openNotifier();}});
  opts.push({text:"<?=_('History')?>",icon:'fa-file-text-o',action:function(e){e.preventDefault();viewHistory();}});
  opts.push({text:"<?=_('Acknowledge')?>",icon:'fa-check-square-o',action:function(e){e.preventDefault();closeNotifier();}});
  context.attach('#board',opts);
  if (location.pathname.search(/\/(AddVM|UpdateVM|AddContainer|UpdateContainer)/)==-1) {
    $('blockquote.inline_help').each(function(i) {
      $(this).attr('id','helpinfo'+i);
      var pin = $(this).prev();
      if (!pin.prop('nodeName')) pin = $(this).parent().prev();
      while (pin.prop('nodeName') && pin.prop('nodeName').search(/(table|dl)/i)==-1) pin = pin.prev();
      pin.find('tr:first,dt:last').each(function() {
        var node = $(this);
        var name = node.prop('nodeName').toLowerCase();
        if (name=='dt') {
          while (!node.html() || node.html().search(/(<input|<select|nbsp;)/i)>=0 || name!='dt') {
            if (name=='dt' && node.is(':first-of-type')) break;
            node = node.prev();
            name = node.prop('nodeName').toLowerCase();
          }
          node.css('cursor','help').click(function(){$('#helpinfo'+i).toggle('slow');});
        } else {
          if (node.html() && (name!='tr' || node.children('td:first').html())) node.css('cursor','help').click(function(){$('#helpinfo'+i).toggle('slow');});
        }
      });
    });
  }
  $('form').append($('<input>').attr({type:'hidden', name:'csrf_token', value:csrf_token}));
  setInterval(function(){if ($(document).height() > $(window).height()) $('.move_to_end').fadeIn(scrollDuration); else $('.move_to_end').fadeOut(scrollDuration);},250);
});

var gui_pages_available = [];
<?
  $gui_pages = glob("/usr/local/emhttp/plugins/*/*.page");
  array_walk($gui_pages,function($value,$key){ ?>
    gui_pages_available.push('<?=basename($value,".page")?>'); <?
  });
?>

function isValidURL(url) {
  try {
    var ret = new URL(url);
    return ret;
  } catch (err) {
    return false;
  }
}

$('body').on('click','a,.ca_href', function(e) {
  if ($(this).hasClass('ca_href')) {
    var ca_href = true;
    var href=$(this).attr('data-href');
    var target=$(this).attr('data-target');
  } else {
    var ca_href = false;
    var href = $(this).attr('href');
    var target = $(this).attr('target');
  }
  if (href) {
    href = href.trim();
    // Sanitize href to prevent XSS
    href = href.replace(/[<>"]/g, '');
    if (href.match('https?://[^\.]*.(my)?unraid.net/') || href.indexOf('https://unraid.net/') == 0 || href == 'https://unraid.net' || href.indexOf('http://lime-technology.com') == 0) {
      if (ca_href) window.open(href,target);
      return;
    }
    if (href !== '#' && href.indexOf('javascript') !== 0) {
      var dom = isValidURL(href);
      if (dom == false) {
        if (href.indexOf('/') == 0) return;  // all internal links start with "/"
      var baseURLpage = href.split('/');
        if (gui_pages_available.includes(baseURLpage[0])) return;
      }
      if ($(this).hasClass('localURL')) return;
      try {
        var domainsAllowed = JSON.parse($.cookie('allowedDomains'));
      } catch(e) {
        var domainsAllowed = new Object();
      }
      $.cookie('allowedDomains',JSON.stringify(domainsAllowed),{expires:3650}); // rewrite cookie to further extend expiration by 400 days
      if (domainsAllowed[dom.hostname]) return;
      e.preventDefault();
      swal({
        title: "<?=_('External Link')?>",
        text: "<span title='"+href+"'><?=_('Clicking OK will take you to a 3rd party website not associated with Lime Technology')?><br><br><b>"+href+"<br><br><input id='Link_Always_Allow' type='checkbox'></input><?=_('Always Allow')?> "+dom.hostname+"</span>",
        html: true,
        animation: 'none',
        type: 'warning',
        showCancelButton: true,
        showConfirmButton: true,
        cancelButtonText: "<?=_('Cancel')?>",
        confirmButtonText: "<?=_('OK')?>"
      },function(isConfirm) {
        if (isConfirm) {
          if ($('#Link_Always_Allow').is(':checked')) {
            domainsAllowed[dom.hostname] = true;
            $.cookie('allowedDomains',JSON.stringify(domainsAllowed),{expires:3650});
          }
          var popupOpen = window.open(href,target);
          if (!popupOpen || popupOpen.closed || typeof popupOpen == 'undefined') {
            var popupWarning = addBannerWarning("<?=_('Popup Blocked');?>");
            setTimeout(function(){removeBannerWarning(popupWarning);},10000);
          }
        }
      });
    }
  }
});

// Only include window focus/blur event handlers when live updates are disabled
// to prevent unnecessary page reloads when live updates are already handling data refreshes
// nchanPaused / blurTimer used elsewhere so need to always be defined

var nchanPaused = false;
var blurTimer = false;

<? if ( $display['liveUpdate'] == "no" ):?>
$(window).focus(function() {
  nchanFocusStart();
});

// Stop nchan on loss of focus
$(window).blur(function() {
  blurTimer = setTimeout(function(){
    nchanFocusStop();
  },30000);
});

document.addEventListener("visibilitychange", (event) => {
  if (document.hidden) {
    nchanFocusStop();
  } else {
    <? if (isset($myPage['Load']) && $myPage['Load'] > 0):?>
<<<<<<< HEAD
      if ( dialogOpen() ) {
        clearInterval(timers.reload);
        setTimerReload();
        nchanFocusStart();
      } else {
        window.location.reload();
      }
=======
      window.location.reload();
>>>>>>> 291ee475
    <?else:?>
      nchanFocusStart();
    <?endif;?>
  }
});

function nchanFocusStart() {
  if ( blurTimer !== false ) {
    clearTimeout(blurTimer);
    blurTimer = false;
  }

  if (nchanPaused !== false ) {
    removeBannerWarning(nchanPaused);
    nchanPaused = false;

    try {
      pageFocusFunction();
    } catch(error) {}

    subscribers.forEach(function(e) {
      e.start();
    });
  }
}

function nchanFocusStop(banner=true) {
  if ( subscribers.length ) {
    if ( nchanPaused === false ) {
      var newsub = subscribers;
      subscribers.forEach(function(e) {
        try {
          e.stop();
        } catch(err) {
          newsub.splice(newsub.indexOf(e,1));
        }
      });
      subscribers = newsub;
      if ( banner && subscribers.length ) {
        nchanPaused = addBannerWarning("<?=_('Live Updates Paused');?>",false,true );
      }
    }
  }
}
<?endif;?>
</script>
<uui-toaster rich-colors close-button position="<?= ($notify['position'] === 'center') ? 'top-center' : $notify['position'] ?>"></uui-toaster>
</body>
</html><|MERGE_RESOLUTION|>--- conflicted
+++ resolved
@@ -1313,7 +1313,6 @@
     nchanFocusStop();
   } else {
     <? if (isset($myPage['Load']) && $myPage['Load'] > 0):?>
-<<<<<<< HEAD
       if ( dialogOpen() ) {
         clearInterval(timers.reload);
         setTimerReload();
@@ -1321,9 +1320,6 @@
       } else {
         window.location.reload();
       }
-=======
-      window.location.reload();
->>>>>>> 291ee475
     <?else:?>
       nchanFocusStart();
     <?endif;?>
