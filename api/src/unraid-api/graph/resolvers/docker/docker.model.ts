--- conflicted
+++ resolved
@@ -1,13 +1,7 @@
 import { Field, ID, Int, ObjectType, registerEnumType } from '@nestjs/graphql';
 
-<<<<<<< HEAD
-import { GraphQLJSON, GraphQLPort } from 'graphql-scalars';
-
-import { Node } from '@app/unraid-api/graph/resolvers/base.model.js';
-=======
 import { Node } from '@unraid/shared/graphql.model.js';
 import { GraphQLJSON, GraphQLPort } from 'graphql-scalars';
->>>>>>> e1a7a3d2
 
 export enum ContainerPortType {
     TCP = 'TCP',
