--- conflicted
+++ resolved
@@ -5,10 +5,6 @@
 import Docker from 'dockerode';
 import { execa } from 'execa';
 
-<<<<<<< HEAD
-import { AppError } from '@app/core/errors/app-error.js';
-=======
->>>>>>> d13a1f61
 import { pubsub, PUBSUB_CHANNEL } from '@app/core/pubsub.js';
 import { catchHandlers } from '@app/core/utils/misc/catch-handlers.js';
 import { sleep } from '@app/core/utils/misc/sleep.js';
