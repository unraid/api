import { CACHE_MANAGER } from '@nestjs/cache-manager';
import { Inject, Injectable, Logger } from '@nestjs/common';

import { GRAPHQL_PUBSUB_CHANNEL } from '@unraid/shared/pubsub/graphql.pubsub.js';
import { type Cache } from 'cache-manager';
import Docker from 'dockerode';
import { execa } from 'execa';

<<<<<<< HEAD
import { AppError } from '@app/core/errors/app-error.js';
import { pubsub, PUBSUB_CHANNEL } from '@app/core/pubsub.js';
=======
import { pubsub } from '@app/core/pubsub.js';
>>>>>>> 6f54206a
import { catchHandlers } from '@app/core/utils/misc/catch-handlers.js';
import { sleep } from '@app/core/utils/misc/sleep.js';
import { getLanIp } from '@app/core/utils/network.js';
import { DockerAutostartService } from '@app/unraid-api/graph/resolvers/docker/docker-autostart.service.js';
import { DockerConfigService } from '@app/unraid-api/graph/resolvers/docker/docker-config.service.js';
import { DockerLogService } from '@app/unraid-api/graph/resolvers/docker/docker-log.service.js';
import { DockerManifestService } from '@app/unraid-api/graph/resolvers/docker/docker-manifest.service.js';
import { DockerNetworkService } from '@app/unraid-api/graph/resolvers/docker/docker-network.service.js';
import { DockerPortService } from '@app/unraid-api/graph/resolvers/docker/docker-port.service.js';
import {
    ContainerPortType,
    ContainerState,
    DockerAutostartEntryInput,
    DockerContainer,
    DockerContainerLogs,
    DockerNetwork,
    DockerPortConflicts,
} from '@app/unraid-api/graph/resolvers/docker/docker.model.js';
import { getDockerClient } from '@app/unraid-api/graph/resolvers/docker/utils/docker-client.js';
import { NotificationImportance } from '@app/unraid-api/graph/resolvers/notifications/notifications.model.js';
import { NotificationsService } from '@app/unraid-api/graph/resolvers/notifications/notifications.service.js';

interface ContainerListingOptions extends Docker.ContainerListOptions {
    skipCache: boolean;
}

interface NetworkListingOptions {
    skipCache: boolean;
}

@Injectable()
export class DockerService {
    private client: Docker;
    private readonly logger = new Logger(DockerService.name);

    public static readonly CONTAINER_CACHE_KEY = 'docker_containers';
    public static readonly CONTAINER_WITH_SIZE_CACHE_KEY = 'docker_containers_with_size';
    public static readonly NETWORK_CACHE_KEY = 'docker_networks';
    public static readonly CACHE_TTL_SECONDS = 60;

    constructor(
        @Inject(CACHE_MANAGER) private cacheManager: Cache,
        private readonly dockerConfigService: DockerConfigService,
        private readonly notificationsService: NotificationsService,
        private readonly dockerManifestService: DockerManifestService,
        private readonly autostartService: DockerAutostartService,
        private readonly dockerLogService: DockerLogService,
        private readonly dockerNetworkService: DockerNetworkService,
        private readonly dockerPortService: DockerPortService
    ) {
        this.client = getDockerClient();
    }

    public async getAppInfo() {
        const containers = await this.getContainers({ skipCache: false });
        const installedCount = containers.length;
        const runningCount = containers.filter(
            (container) => container.state === ContainerState.RUNNING
        ).length;
        return {
            info: {
                apps: { installed: installedCount, running: runningCount },
            },
        };
    }

    /**
     * Docker auto start file
     *
     * @note Doesn't exist if array is offline.
     * @see https://github.com/limetech/webgui/issues/502#issue-480992547
     */
    public async getAutoStarts(): Promise<string[]> {
        return this.autostartService.getAutoStarts();
    }

    public transformContainer(container: Docker.ContainerInfo): Omit<DockerContainer, 'isOrphaned'> {
        const sizeValue = (container as Docker.ContainerInfo & { SizeRootFs?: number }).SizeRootFs;
        const primaryName = this.autostartService.getContainerPrimaryName(container) ?? '';
        const autoStartEntry = primaryName
            ? this.autostartService.getAutoStartEntry(primaryName)
            : undefined;
        const lanIp = getLanIp();
        const lanPortStrings: string[] = [];
        const uniquePorts = this.dockerPortService.deduplicateContainerPorts(container.Ports);

        const transformedPorts = uniquePorts.map((port) => {
            if (port.PublicPort) {
                const lanPort = lanIp ? `${lanIp}:${port.PublicPort}` : `${port.PublicPort}`;
                if (lanPort) {
                    lanPortStrings.push(lanPort);
                }
            }
            return {
                ip: port.IP || '',
                privatePort: port.PrivatePort,
                publicPort: port.PublicPort,
                type:
                    ContainerPortType[port.Type.toUpperCase() as keyof typeof ContainerPortType] ||
                    ContainerPortType.TCP,
            };
        });

        const transformed: Omit<DockerContainer, 'isOrphaned'> = {
            id: container.Id,
            names: container.Names,
            image: container.Image,
            imageId: container.ImageID,
            command: container.Command,
            created: container.Created,
            ports: transformedPorts,
            sizeRootFs: sizeValue,
            sizeRw: (container as Docker.ContainerInfo & { SizeRw?: number }).SizeRw,
            labels: container.Labels ?? {},
            state:
                typeof container.State === 'string'
                    ? (ContainerState[container.State.toUpperCase() as keyof typeof ContainerState] ??
                      ContainerState.EXITED)
                    : ContainerState.EXITED,
            status: container.Status,
            hostConfig: {
                networkMode: container.HostConfig?.NetworkMode || '',
            },
            networkSettings: container.NetworkSettings,
            mounts: container.Mounts,
            autoStart: Boolean(autoStartEntry),
            autoStartOrder: autoStartEntry?.order,
            autoStartWait: autoStartEntry?.wait,
        };

        if (lanPortStrings.length > 0) {
            transformed.lanIpPorts = lanPortStrings;
        }

        return transformed;
    }

    public async getContainers(
        {
            skipCache = false,
            all = true,
            size = false,
            ...listOptions
        }: Partial<ContainerListingOptions> = { skipCache: false }
    ): Promise<DockerContainer[]> {
        const cacheKey = size
            ? DockerService.CONTAINER_WITH_SIZE_CACHE_KEY
            : DockerService.CONTAINER_CACHE_KEY;

        if (!skipCache) {
            const cachedContainers = await this.cacheManager.get<DockerContainer[]>(cacheKey);
            if (cachedContainers) {
                this.logger.debug(`Using docker container cache (${size ? 'with' : 'without'} size)`);
                return cachedContainers;
            }
        }

        this.logger.debug(`Updating docker container cache (${size ? 'with' : 'without'} size)`);
        let rawContainers: Docker.ContainerInfo[] = [];
        try {
            rawContainers = await this.client.listContainers({
                all,
                size,
                ...listOptions,
            });
        } catch (error) {
            await this.handleDockerListError(error);
        }

        await this.autostartService.refreshAutoStartEntries();
        const containers = rawContainers.map((container) => this.transformContainer(container));

        const config = this.dockerConfigService.getConfig();
        const containersWithTemplatePaths = containers.map((c) => {
            const containerName = c.names[0]?.replace(/^\//, '').toLowerCase();
            const templatePath = config.templateMappings?.[containerName] || undefined;
            return {
                ...c,
                templatePath,
                isOrphaned: !templatePath,
            };
        });

        await this.cacheManager.set(
            cacheKey,
            containersWithTemplatePaths,
            DockerService.CACHE_TTL_SECONDS * 1000
        );
        return containersWithTemplatePaths;
    }

    public async getPortConflicts({
        skipCache = false,
    }: {
        skipCache?: boolean;
    } = {}): Promise<DockerPortConflicts> {
        const containers = await this.getContainers({ skipCache });
        return this.dockerPortService.calculateConflicts(containers);
    }

    public async getContainerLogSizes(containerNames: string[]): Promise<Map<string, number>> {
        return this.dockerLogService.getContainerLogSizes(containerNames);
    }

    public async getContainerLogs(
        id: string,
        options?: { since?: Date | null; tail?: number | null }
    ): Promise<DockerContainerLogs> {
        return this.dockerLogService.getContainerLogs(id, options);
    }

    /**
     * Get all Docker networks
     * @returns All the in/active Docker networks on the system.
     */
    public async getNetworks(options: NetworkListingOptions): Promise<DockerNetwork[]> {
        return this.dockerNetworkService.getNetworks(options);
    }

    public async clearContainerCache(): Promise<void> {
        await Promise.all([
            this.cacheManager.del(DockerService.CONTAINER_CACHE_KEY),
            this.cacheManager.del(DockerService.CONTAINER_WITH_SIZE_CACHE_KEY),
        ]);
        this.logger.debug('Invalidated container caches due to external event.');
    }

    public async start(id: string): Promise<DockerContainer> {
        const container = this.client.getContainer(id);
        await container.start();
        await this.clearContainerCache();
        this.logger.debug(`Invalidated container caches after starting ${id}`);
        const containers = await this.getContainers({ skipCache: true });
        const updatedContainer = containers.find((c) => c.id === id);
        if (!updatedContainer) {
            throw new Error(`Container ${id} not found after starting`);
        }
        const appInfo = await this.getAppInfo();
        await pubsub.publish(GRAPHQL_PUBSUB_CHANNEL.INFO, appInfo);
        return updatedContainer;
    }

    public async removeContainer(id: string, options?: { withImage?: boolean }): Promise<boolean> {
        const container = this.client.getContainer(id);
        try {
            const inspectData = options?.withImage ? await container.inspect() : null;
            const imageId = inspectData?.Image;

            await container.remove({ force: true });
            this.logger.debug(`Removed container ${id}`);

            if (options?.withImage && imageId) {
                try {
                    const image = this.client.getImage(imageId);
                    await image.remove({ force: true });
                    this.logger.debug(`Removed image ${imageId} for container ${id}`);
                } catch (imageError) {
                    this.logger.warn(`Failed to remove image ${imageId}:`, imageError);
                }
            }

            await this.clearContainerCache();
            this.logger.debug(`Invalidated container caches after removing ${id}`);
            const appInfo = await this.getAppInfo();
            await pubsub.publish(PUBSUB_CHANNEL.INFO, appInfo);
            return true;
        } catch (error) {
            this.logger.error(`Failed to remove container ${id}:`, error);
            throw new Error(`Failed to remove container ${id}`);
        }
    }

    public async updateAutostartConfiguration(
        entries: DockerAutostartEntryInput[],
        options?: { persistUserPreferences?: boolean }
    ): Promise<void> {
        const containers = await this.getContainers({ skipCache: true });
        await this.autostartService.updateAutostartConfiguration(entries, containers, options);
        await this.clearContainerCache();
    }

    public async stop(id: string): Promise<DockerContainer> {
        const container = this.client.getContainer(id);
        await container.stop({ t: 10 });
        await this.clearContainerCache();
        this.logger.debug(`Invalidated container caches after stopping ${id}`);

        let containers = await this.getContainers({ skipCache: true });
        let updatedContainer: DockerContainer | undefined;
        for (let i = 0; i < 5; i++) {
            await sleep(500);
            containers = await this.getContainers({ skipCache: true });
            updatedContainer = containers.find((c) => c.id === id);
            this.logger.debug(
                `Container ${id} state after stop attempt ${i + 1}: ${updatedContainer?.state}`
            );
            if (updatedContainer?.state === ContainerState.EXITED) {
                break;
            }
        }

        if (!updatedContainer) {
            throw new Error(`Container ${id} not found after stopping`);
        } else if (updatedContainer.state !== ContainerState.EXITED) {
            this.logger.warn(`Container ${id} did not reach EXITED state after stop command.`);
        }
        const appInfo = await this.getAppInfo();
        await pubsub.publish(GRAPHQL_PUBSUB_CHANNEL.INFO, appInfo);
        return updatedContainer;
    }

    public async pause(id: string): Promise<DockerContainer> {
        const container = this.client.getContainer(id);
        await container.pause();
        await this.cacheManager.del(DockerService.CONTAINER_CACHE_KEY);
        this.logger.debug(`Invalidated container cache after pausing ${id}`);

        let containers = await this.getContainers({ skipCache: true });
        let updatedContainer: DockerContainer | undefined;
        for (let i = 0; i < 5; i++) {
            await sleep(500);
            containers = await this.getContainers({ skipCache: true });
            updatedContainer = containers.find((c) => c.id === id);
            this.logger.debug(
                `Container ${id} state after pause attempt ${i + 1}: ${updatedContainer?.state}`
            );
            if (updatedContainer?.state === ContainerState.PAUSED) {
                break;
            }
        }

        if (!updatedContainer) {
            throw new Error(`Container ${id} not found after pausing`);
        }
        const appInfo = await this.getAppInfo();
        await pubsub.publish(PUBSUB_CHANNEL.INFO, appInfo);
        return updatedContainer;
    }

    public async unpause(id: string): Promise<DockerContainer> {
        const container = this.client.getContainer(id);
        await container.unpause();
        await this.cacheManager.del(DockerService.CONTAINER_CACHE_KEY);
        this.logger.debug(`Invalidated container cache after unpausing ${id}`);

        let containers = await this.getContainers({ skipCache: true });
        let updatedContainer: DockerContainer | undefined;
        for (let i = 0; i < 5; i++) {
            await sleep(500);
            containers = await this.getContainers({ skipCache: true });
            updatedContainer = containers.find((c) => c.id === id);
            this.logger.debug(
                `Container ${id} state after unpause attempt ${i + 1}: ${updatedContainer?.state}`
            );
            if (updatedContainer?.state === ContainerState.RUNNING) {
                break;
            }
        }

        if (!updatedContainer) {
            throw new Error(`Container ${id} not found after unpausing`);
        }
        const appInfo = await this.getAppInfo();
        await pubsub.publish(PUBSUB_CHANNEL.INFO, appInfo);
        return updatedContainer;
    }

    public async updateContainer(id: string): Promise<DockerContainer> {
        const containers = await this.getContainers({ skipCache: true });
        const container = containers.find((c) => c.id === id);
        if (!container) {
            throw new Error(`Container ${id} not found`);
        }

        const containerName = container.names?.[0]?.replace(/^\//, '');
        if (!containerName) {
            throw new Error(`Container ${id} has no name`);
        }

        this.logger.log(`Updating container ${containerName} (${id})`);

        try {
            await execa(
                '/usr/local/emhttp/plugins/dynamix.docker.manager/scripts/update_container',
                [encodeURIComponent(containerName)],
                { shell: 'bash' }
            );
        } catch (error) {
            this.logger.error(`Failed to update container ${containerName}:`, error);
            throw new Error(`Failed to update container ${containerName}`);
        }

        await this.clearContainerCache();
        this.logger.debug(`Invalidated container caches after updating ${id}`);

        const updatedContainers = await this.getContainers({ skipCache: true });
        const updatedContainer = updatedContainers.find(
            (c) => c.names?.some((name) => name.replace(/^\//, '') === containerName) || c.id === id
        );
        if (!updatedContainer) {
            throw new Error(`Container ${id} not found after update`);
        }

        const appInfo = await this.getAppInfo();
        await pubsub.publish(PUBSUB_CHANNEL.INFO, appInfo);
        return updatedContainer;
    }

    public async updateContainers(ids: string[]): Promise<DockerContainer[]> {
        const uniqueIds = Array.from(new Set(ids.filter((id) => typeof id === 'string' && id.length)));
        const updatedContainers: DockerContainer[] = [];
        for (const id of uniqueIds) {
            const updated = await this.updateContainer(id);
            updatedContainers.push(updated);
        }
        return updatedContainers;
    }

    /**
     * Updates every container with an available update. Mirrors the legacy webgui "Update All" flow.
     */
    public async updateAllContainers(): Promise<DockerContainer[]> {
        const containers = await this.getContainers({ skipCache: true });
        if (!containers.length) {
            return [];
        }

        const cachedStatuses = await this.dockerManifestService.getCachedUpdateStatuses();
        const idsWithUpdates: string[] = [];

        for (const container of containers) {
            if (!container.image) {
                continue;
            }
            const hasUpdate = await this.dockerManifestService.isUpdateAvailableCached(
                container.image,
                cachedStatuses
            );
            if (hasUpdate) {
                idsWithUpdates.push(container.id);
            }
        }

        if (!idsWithUpdates.length) {
            this.logger.log('Update-all requested but no containers have available updates');
            return [];
        }

        this.logger.log(`Updating ${idsWithUpdates.length} container(s) via updateAllContainers`);
        return this.updateContainers(idsWithUpdates);
    }

    private async handleDockerListError(error: unknown): Promise<never> {
        await this.notifyDockerListError(error);
        catchHandlers.docker(error as NodeJS.ErrnoException);
        throw error instanceof Error ? error : new Error('Docker list error');
    }

    private async notifyDockerListError(error: unknown): Promise<void> {
        const message = this.getDockerErrorMessage(error);
        const truncatedMessage = message.length > 240 ? `${message.slice(0, 237)}...` : message;
        try {
            await this.notificationsService.notifyIfUnique({
                title: 'Docker Container Query Failure',
                subject: truncatedMessage,
                description: `An error occurred while querying Docker containers. ${truncatedMessage}`,
                importance: NotificationImportance.ALERT,
            });
        } catch (notificationError) {
            this.logger.error(
                'Failed to send Docker container query failure notification',
                notificationError as Error
            );
        }
    }

    private getDockerErrorMessage(error: unknown): string {
        if (error instanceof Error && error.message) {
            return error.message;
        }
        if (typeof error === 'string' && error.length) {
            return error;
        }
        return 'Unknown error occurred.';
    }
}<|MERGE_RESOLUTION|>--- conflicted
+++ resolved
@@ -6,12 +6,8 @@
 import Docker from 'dockerode';
 import { execa } from 'execa';
 
-<<<<<<< HEAD
 import { AppError } from '@app/core/errors/app-error.js';
 import { pubsub, PUBSUB_CHANNEL } from '@app/core/pubsub.js';
-=======
-import { pubsub } from '@app/core/pubsub.js';
->>>>>>> 6f54206a
 import { catchHandlers } from '@app/core/utils/misc/catch-handlers.js';
 import { sleep } from '@app/core/utils/misc/sleep.js';
 import { getLanIp } from '@app/core/utils/network.js';
