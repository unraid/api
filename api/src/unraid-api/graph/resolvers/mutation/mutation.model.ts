--- conflicted
+++ resolved
@@ -1,10 +1,7 @@
 import { Field, ObjectType } from '@nestjs/graphql';
 
-<<<<<<< HEAD
-=======
 import { RCloneRemote } from '@app/unraid-api/graph/resolvers/rclone/rclone.model.js';
 
->>>>>>> e1a7a3d2
 /**
  * Important:
  *
@@ -40,9 +37,6 @@
 @ObjectType({
     description: 'RClone related mutations',
 })
-<<<<<<< HEAD
-export class RCloneMutations {}
-=======
 export class RCloneMutations {
     @Field(() => RCloneRemote, { description: 'Create a new RClone remote' })
     createRCloneRemote!: RCloneRemote;
@@ -50,7 +44,6 @@
     @Field(() => Boolean, { description: 'Delete an existing RClone remote' })
     deleteRCloneRemote!: boolean;
 }
->>>>>>> e1a7a3d2
 
 @ObjectType()
 export class RootMutations {
