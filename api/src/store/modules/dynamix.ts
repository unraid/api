import { parseConfig } from '@app/core/utils/misc/parse-config';
<<<<<<< HEAD
import {
    createAsyncThunk,
    createSlice,
    type PayloadAction,
} from '@reduxjs/toolkit';
=======
import { createAsyncThunk, createSlice, type PayloadAction } from '@reduxjs/toolkit';
>>>>>>> 2c21a863
import { access } from 'fs/promises';
import merge from 'lodash/merge';
import { FileLoadStatus } from '@app/store/types';
import { F_OK } from 'constants';
import { type RecursivePartial, type RecursiveNullable } from '@app/types';
import { toBoolean } from '@app/core/utils/casting';
import { type DynamixConfig } from '@app/core/types/ini';

export type SliceState = {
    status: FileLoadStatus;
} & DynamixConfig;

export const initialState: Partial<SliceState> = {
    status: FileLoadStatus.UNLOADED,
};

/**
 * Load the dynamix.cfg into the store.
 *
 * Note: If the file doesn't exist this will fallback to default values.
 */
export const loadDynamixConfigFile = createAsyncThunk<
    RecursiveNullable<RecursivePartial<DynamixConfig>>,
    string | undefined
>('config/load-dynamix-config-file', async (filePath) => {
    const store = await import('@app/store');
    const paths = store.getters.paths();
    const path = filePath ?? paths['dynamix-config'];
    const fileExists = await access(path, F_OK)
        .then(() => true)
        .catch(() => false);
    const file = fileExists
        ? parseConfig<RecursivePartial<DynamixConfig>>({
              filePath: path,
              type: 'ini',
          })
        : {};
    const { display } = file;
    return merge(file, {
        ...(display?.scale ? { scale: toBoolean(display?.scale) } : {}),
        ...(display?.tabs ? { tabs: toBoolean(display?.tabs) } : {}),
        ...(display?.resize ? { resize: toBoolean(display?.resize) } : {}),
        ...(display?.wwn ? { wwn: toBoolean(display?.wwn) } : {}),
        ...(display?.total ? { total: toBoolean(display?.total) } : {}),
        ...(display?.usage ? { usage: toBoolean(display?.usage) } : {}),
        ...(display?.text ? { text: toBoolean(display?.text) } : {}),
        ...(display?.warning
            ? { warning: Number.parseInt(display?.warning, 10) }
            : {}),
        ...(display?.critical
            ? { critical: Number.parseInt(display?.critical, 10) }
            : {}),
        ...(display?.hot ? { hot: Number.parseInt(display?.hot, 10) } : {}),
        ...(display?.max ? { max: Number.parseInt(display?.max, 10) } : {}),
        locale: display?.locale ?? 'en_US',
    }) as RecursivePartial<DynamixConfig>;
});

export const dynamix = createSlice({
    name: 'dynamix',
    initialState,
    reducers: {
        updateDynamixConfig(
            state,
            action: PayloadAction<RecursivePartial<SliceState>>
        ) {
            return merge(state, action.payload);
        },
    },
    extraReducers(builder) {
        builder.addCase(loadDynamixConfigFile.pending, (state) => {
            state.status = FileLoadStatus.LOADING;
        });

        builder.addCase(loadDynamixConfigFile.fulfilled, (state, action) => {
            merge(state, action.payload, { status: FileLoadStatus.LOADED });
        });

        builder.addCase(loadDynamixConfigFile.rejected, (state, action) => {
            merge(state, action.payload, {
                status: FileLoadStatus.FAILED_LOADING,
            });
        });
    },
});

export const { updateDynamixConfig } = dynamix.actions;<|MERGE_RESOLUTION|>--- conflicted
+++ resolved
@@ -1,13 +1,5 @@
 import { parseConfig } from '@app/core/utils/misc/parse-config';
-<<<<<<< HEAD
-import {
-    createAsyncThunk,
-    createSlice,
-    type PayloadAction,
-} from '@reduxjs/toolkit';
-=======
 import { createAsyncThunk, createSlice, type PayloadAction } from '@reduxjs/toolkit';
->>>>>>> 2c21a863
 import { access } from 'fs/promises';
 import merge from 'lodash/merge';
 import { FileLoadStatus } from '@app/store/types';
