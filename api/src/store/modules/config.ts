--- conflicted
+++ resolved
@@ -80,28 +80,6 @@
 	});
 });
 
-<<<<<<< HEAD
-export const writeConfigToDisk = createAsyncThunk<void, string | undefined, { state: { config: SliceState } }>('config/write-config-to-disk', async (filePath, thunkAPI) => {
-	try {
-		const paths = await import('@app/store').then(_ => _.getters.paths());
-		logger.debug('Dumping MyServers config back to file');
-
-		// Get current state
-		const { config: { api, local, notifier, remote, upc } } = thunkAPI.getState();
-
-		// Stringify state
-		const stringifiedData = safelySerializeObjectToIni({ api, local, notifier, remote, upc });
-
-		// Update config file
-		await writeFile(filePath ?? paths['myservers-config'], stringifiedData);
-	} catch (error: unknown) {
-		if (!(error instanceof Error)) throw new Error(error as string);
-		logger.error('Failed writing config to disk with "%s"', error.message);
-	}
-});
-
-=======
->>>>>>> ae865752
 /**
  * Load the myservers.cfg into the store.
  *
