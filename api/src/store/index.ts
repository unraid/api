import { configureStore } from '@reduxjs/toolkit';
import { paths } from '@app/store/modules/paths';
import { minigraph } from '@app/store/modules/minigraph';
import { config } from '@app/store/modules/config';
import { servers } from '@app/store/modules/servers';
import { emhttp } from '@app/store/modules/emhttp';
<<<<<<< HEAD
import { registration } from '@app/store/modules/registration';
=======
import { cache } from '@app/store/modules/cache';
>>>>>>> 83efee88

export const store = configureStore({
	reducer: {
		config: config.reducer,
		minigraph: minigraph.reducer,
		paths: paths.reducer,
		servers: servers.reducer,
		emhttp: emhttp.reducer,
<<<<<<< HEAD
		registration: registration.reducer,
=======
		cache: cache.reducer,
>>>>>>> 83efee88
	},
	middleware: getDefaultMiddleware => getDefaultMiddleware({
		serializableCheck: {
			ignoredPaths: ['minigraph.client', 'minigraph.subscriptions', 'cache.nodeCache'],
			ignoredActions: ['minigraph/addSubscription', 'minigraph/createNewClient/fulfilled', 'minigraph/setClient'],
		},
	}),
});

export type RootState = ReturnType<typeof store.getState>;
export type AppDispatch = typeof store.dispatch;

export const getters = {
	config: () => store.getState().config,
	minigraph: () => store.getState().minigraph,
	paths: () => store.getState().paths,
	servers: () => store.getState().servers,
	emhttp: () => store.getState().emhttp,
<<<<<<< HEAD
	registration: () => store.getState().registration,
=======
	cache: () => store.getState().cache,
>>>>>>> 83efee88
};<|MERGE_RESOLUTION|>--- conflicted
+++ resolved
@@ -4,11 +4,8 @@
 import { config } from '@app/store/modules/config';
 import { servers } from '@app/store/modules/servers';
 import { emhttp } from '@app/store/modules/emhttp';
-<<<<<<< HEAD
 import { registration } from '@app/store/modules/registration';
-=======
 import { cache } from '@app/store/modules/cache';
->>>>>>> 83efee88
 
 export const store = configureStore({
 	reducer: {
@@ -17,11 +14,8 @@
 		paths: paths.reducer,
 		servers: servers.reducer,
 		emhttp: emhttp.reducer,
-<<<<<<< HEAD
 		registration: registration.reducer,
-=======
 		cache: cache.reducer,
->>>>>>> 83efee88
 	},
 	middleware: getDefaultMiddleware => getDefaultMiddleware({
 		serializableCheck: {
@@ -40,9 +34,6 @@
 	paths: () => store.getState().paths,
 	servers: () => store.getState().servers,
 	emhttp: () => store.getState().emhttp,
-<<<<<<< HEAD
 	registration: () => store.getState().registration,
-=======
 	cache: () => store.getState().cache,
->>>>>>> 83efee88
 };