--- conflicted
+++ resolved
@@ -37,11 +37,7 @@
     "class-variance-authority": "^0.7.1",
     "clsx": "^2.1.1",
     "kebab-case": "^2.0.1",
-<<<<<<< HEAD
-    "lucide-vue-next": "^0.468.0",
-=======
     "lucide-vue-next": "^0.475.0",
->>>>>>> d8b8339d
     "radix-vue": "^1.9.13",
     "shadcn-vue": "^0.11.3",
     "tailwind-merge": "^2.6.0",
@@ -74,10 +70,7 @@
     "postcss": "^8.4.49",
     "prettier": "3.5.1",
     "prettier-plugin-tailwindcss": "^0.6.11",
-<<<<<<< HEAD
-=======
     "storybook": "^8.5.8",
->>>>>>> d8b8339d
     "tailwind-rem-to-rem": "github:unraid/tailwind-rem-to-rem",
     "tailwindcss": "^3.0.0",
     "tailwindcss-animate": "^1.0.7",
