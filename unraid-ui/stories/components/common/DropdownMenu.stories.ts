<<<<<<< HEAD
import type { Meta, StoryObj } from '@storybook/vue3';
import { MoreVertical } from 'lucide-vue-next';
import {
  DropdownMenu,
  DropdownMenuArrow,
  DropdownMenuContent,
  DropdownMenuItem,
  DropdownMenuLabel,
  DropdownMenuSeparator,
  DropdownMenuTrigger,
} from '@/components/common/dropdown-menu';
import { Button } from '@/components/common/button';
=======
import type { Meta, StoryObj } from '@storybook/vue3-vite';
import { DropdownMenu } from '../../../src/components/common/dropdown-menu/index.js';
>>>>>>> e1a7a3d2

const meta = {
  title: 'Components/Common/DropdownMenu',
  component: DropdownMenu,
  tags: ['autodocs'],
  argTypes: {
    align: {
      control: { type: 'select' },
      options: ['start', 'center', 'end'],
    },
    side: {
      control: { type: 'select' },
      options: ['top', 'right', 'bottom', 'left'],
    },
  },
} satisfies Meta<typeof DropdownMenu>;

export default meta;

type Story = StoryObj<typeof meta>;

// Basic props-based usage
export const BasicUsage: Story = {
  args: {
    trigger: 'Options',
    items: [{ label: 'Profile' }, { label: 'Settings' }, { type: 'separator' }, { label: 'Logout' }],
  },
  render: (args) => ({
    components: { DropdownMenu },
    setup() {
      return { args };
    },
    template: `
      <DropdownMenu
        :trigger="args.trigger"
        :items="args.items"
        :align="args.align"
        :side="args.side"
        :side-offset="args.sideOffset"
      />
    `,
  }),
};

// User account menu
export const UserAccountMenu: Story = {
  args: {
    trigger: 'John Doe',
    items: [
      { type: 'label', label: 'john.doe@example.com' },
      { type: 'separator' },
      { label: 'Profile Settings' },
      { label: 'Account Security' },
      { label: 'Billing & Plans' },
      { type: 'separator' },
      { label: 'Help & Support' },
      { label: 'Keyboard Shortcuts', disabled: true },
      { type: 'separator' },
      { label: 'Sign Out' },
    ],
  },
};

// File operations menu
export const FileOperationsMenu: Story = {
  args: {
    trigger: 'File Actions',
    items: [
      { label: 'New File' },
      { label: 'New Folder' },
      { type: 'separator' },
      { label: 'Copy' },
      { label: 'Cut' },
      { label: 'Paste', disabled: true },
      { type: 'separator' },
      { label: 'Rename' },
      { label: 'Delete' },
      { type: 'separator' },
      { label: 'Properties' },
    ],
  },
};

// Context menu style
export const ContextMenu: Story = {
  args: {
    trigger: 'Right Click Me',
    align: 'start',
    items: [
      { label: 'Back', disabled: true },
      { label: 'Forward', disabled: true },
      { label: 'Reload' },
      { type: 'separator' },
      { label: 'Save As...' },
      { label: 'Print...' },
      { label: 'Cast...' },
      { type: 'separator' },
      { label: 'View Page Source' },
      { label: 'Inspect' },
    ],
  },
};

// Settings menu with grouped items
export const SettingsMenu: Story = {
  args: {
    trigger: '⚙️ Settings',
    items: [
      { type: 'label', label: 'Appearance' },
      { label: 'Theme' },
      { label: 'Font Size' },
      { type: 'separator' },
      { type: 'label', label: 'Privacy' },
      { label: 'Clear Browsing Data' },
      { label: 'Cookie Settings' },
      { type: 'separator' },
      { type: 'label', label: 'Advanced' },
      { label: 'Developer Options' },
      { label: 'Experimental Features' },
    ],
  },
};

// Dropdown with click handlers
export const WithClickHandlers: Story = {
  args: {
    trigger: 'Actions',
    items: [
      {
        label: 'Alert',
        onClick: () => alert('Alert clicked!'),
      },
      {
        label: 'Console Log',
        onClick: () => console.log('Console log clicked!'),
      },
      { type: 'separator' },
      {
        label: 'Disabled Action',
        disabled: true,
        onClick: () => console.log('This should not fire'),
      },
    ],
  },
};

// Different alignments
export const AlignmentVariations: Story = {
  render: () => ({
    components: { DropdownMenu },
    template: `
      <div style="display: flex; justify-content: space-around; padding: 100px 20px;">
        <DropdownMenu
          trigger="Align Start"
          :items="[{ label: 'Item 1' }, { label: 'Item 2' }, { label: 'Item 3' }]"
          align="start"
        />
        <DropdownMenu
          trigger="Align Center"
          :items="[{ label: 'Item 1' }, { label: 'Item 2' }, { label: 'Item 3' }]"
          align="center"
        />
        <DropdownMenu
          trigger="Align End"
          :items="[{ label: 'Item 1' }, { label: 'Item 2' }, { label: 'Item 3' }]"
          align="end"
        />
      </div>
    `,
  }),
};

// Different side positions
export const SidePositions: Story = {
  render: () => ({
    components: { DropdownMenu },
    template: `
      <div style="display: flex; justify-content: center; align-items: center; height: 400px; gap: 40px;">
        <DropdownMenu
          trigger="Top"
          :items="[{ label: 'Item 1' }, { label: 'Item 2' }]"
          side="top"
        />
        <DropdownMenu
          trigger="Right"
          :items="[{ label: 'Item 1' }, { label: 'Item 2' }]"
          side="right"
        />
        <DropdownMenu
          trigger="Bottom"
          :items="[{ label: 'Item 1' }, { label: 'Item 2' }]"
          side="bottom"
        />
        <DropdownMenu
          trigger="Left"
          :items="[{ label: 'Item 1' }, { label: 'Item 2' }]"
          side="left"
        />
      </div>
    `,
  }),
};

// Custom trigger with slot
export const CustomTrigger: Story = {
  render: () => ({
    components: { DropdownMenu },
    template: `
      <DropdownMenu
        :items="[
          { label: 'Edit' },
          { label: 'Duplicate' },
          { type: 'separator' },
          { label: 'Archive' },
          { label: 'Delete' }
        ]"
      >
        <template #trigger>
          <button style="padding: 8px 16px; background: #3b82f6; color: white; border: none; border-radius: 4px; cursor: pointer;">
            Custom Button Trigger
          </button>
        </template>
      </DropdownMenu>
    `,
  }),
};

// Long menu with scroll
export const LongMenuWithScroll: Story = {
  args: {
    trigger: 'Many Options',
    items: Array.from({ length: 20 }, (_, i) => ({
      label: `Option ${i + 1}`,
    })),
  },
};

// Empty state
export const EmptyState: Story = {
  args: {
    trigger: 'Empty Menu',
    items: [],
  },
};<|MERGE_RESOLUTION|>--- conflicted
+++ resolved
@@ -1,20 +1,5 @@
-<<<<<<< HEAD
-import type { Meta, StoryObj } from '@storybook/vue3';
-import { MoreVertical } from 'lucide-vue-next';
-import {
-  DropdownMenu,
-  DropdownMenuArrow,
-  DropdownMenuContent,
-  DropdownMenuItem,
-  DropdownMenuLabel,
-  DropdownMenuSeparator,
-  DropdownMenuTrigger,
-} from '@/components/common/dropdown-menu';
-import { Button } from '@/components/common/button';
-=======
 import type { Meta, StoryObj } from '@storybook/vue3-vite';
 import { DropdownMenu } from '../../../src/components/common/dropdown-menu/index.js';
->>>>>>> e1a7a3d2
 
 const meta = {
   title: 'Components/Common/DropdownMenu',
