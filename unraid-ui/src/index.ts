// Styles
import '@/styles/index.css';

// Components
export * from '@/components';

<<<<<<< HEAD
// JsonForms
export * from '@/forms/renderers';
export { default as JsonForms } from '@/forms/JsonForms.vue';
=======
// Component Primitives
export * from '@/components/ui';

// JsonForms
export * from '@/forms/renderers';
>>>>>>> e1a7a3d2

// Lib
export * from '@/lib/utils';

// Config
export { default as tailwindConfig } from '../tailwind.config';

// Composables
export { default as useTeleport } from '@/composables/useTeleport';<|MERGE_RESOLUTION|>--- conflicted
+++ resolved
@@ -4,17 +4,11 @@
 // Components
 export * from '@/components';
 
-<<<<<<< HEAD
-// JsonForms
-export * from '@/forms/renderers';
-export { default as JsonForms } from '@/forms/JsonForms.vue';
-=======
 // Component Primitives
 export * from '@/components/ui';
 
 // JsonForms
 export * from '@/forms/renderers';
->>>>>>> e1a7a3d2
 
 // Lib
 export * from '@/lib/utils';
