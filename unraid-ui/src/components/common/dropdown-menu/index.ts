<<<<<<< HEAD
import DropdownMenu from '@/components/common/dropdown-menu/DropdownMenu.vue';

export { DropdownMenu };
export { default as DropdownMenuCheckboxItem } from './DropdownMenuCheckboxItem.vue';
export { default as DropdownMenuContent } from './DropdownMenuContent.vue';
export { default as DropdownMenuGroup } from './DropdownMenuGroup.vue';
export { default as DropdownMenuItem } from './DropdownMenuItem.vue';
export { default as DropdownMenuLabel } from './DropdownMenuLabel.vue';
export { default as DropdownMenuRadioGroup } from './DropdownMenuRadioGroup.vue';
export { default as DropdownMenuRadioItem } from './DropdownMenuRadioItem.vue';
export { default as DropdownMenuSeparator } from './DropdownMenuSeparator.vue';
export { default as DropdownMenuShortcut } from './DropdownMenuShortcut.vue';
export { default as DropdownMenuSub } from './DropdownMenuSub.vue';
export { default as DropdownMenuSubContent } from './DropdownMenuSubContent.vue';
export { default as DropdownMenuSubTrigger } from './DropdownMenuSubTrigger.vue';
export { default as DropdownMenuTrigger } from './DropdownMenuTrigger.vue';
export { default as DropdownMenuArrow } from './DropdownMenuArrow.vue';
export { DropdownMenuPortal } from 'reka-ui';
=======
export { default as DropdownMenu } from './DropdownMenu.vue';
export type { DropdownMenuItemData, DropdownMenuProps } from './DropdownMenu.vue';
>>>>>>> e1a7a3d2
<|MERGE_RESOLUTION|>--- conflicted
+++ resolved
@@ -1,23 +1,2 @@
-<<<<<<< HEAD
-import DropdownMenu from '@/components/common/dropdown-menu/DropdownMenu.vue';
-
-export { DropdownMenu };
-export { default as DropdownMenuCheckboxItem } from './DropdownMenuCheckboxItem.vue';
-export { default as DropdownMenuContent } from './DropdownMenuContent.vue';
-export { default as DropdownMenuGroup } from './DropdownMenuGroup.vue';
-export { default as DropdownMenuItem } from './DropdownMenuItem.vue';
-export { default as DropdownMenuLabel } from './DropdownMenuLabel.vue';
-export { default as DropdownMenuRadioGroup } from './DropdownMenuRadioGroup.vue';
-export { default as DropdownMenuRadioItem } from './DropdownMenuRadioItem.vue';
-export { default as DropdownMenuSeparator } from './DropdownMenuSeparator.vue';
-export { default as DropdownMenuShortcut } from './DropdownMenuShortcut.vue';
-export { default as DropdownMenuSub } from './DropdownMenuSub.vue';
-export { default as DropdownMenuSubContent } from './DropdownMenuSubContent.vue';
-export { default as DropdownMenuSubTrigger } from './DropdownMenuSubTrigger.vue';
-export { default as DropdownMenuTrigger } from './DropdownMenuTrigger.vue';
-export { default as DropdownMenuArrow } from './DropdownMenuArrow.vue';
-export { DropdownMenuPortal } from 'reka-ui';
-=======
 export { default as DropdownMenu } from './DropdownMenu.vue';
-export type { DropdownMenuItemData, DropdownMenuProps } from './DropdownMenu.vue';
->>>>>>> e1a7a3d2
+export type { DropdownMenuItemData, DropdownMenuProps } from './DropdownMenu.vue';