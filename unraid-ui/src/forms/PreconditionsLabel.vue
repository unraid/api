--- conflicted
+++ resolved
@@ -28,16 +28,6 @@
 
 <template>
   <!-- Render each precondition as a list item with an icon bullet -->
-<<<<<<< HEAD
-  <p v-if="description" class="mb-2">{{ description }}</p>
-  <ul class="list-none space-y-1">
-    <li v-for="(item, index) in items" :key="index" class="flex items-center">
-      <span v-if="item.status" class="text-green-500 mr-2 font-bold">✓</span>
-      <span v-else class="text-red-500 mr-2 font-extrabold">✕</span>
-      <span>{{ item.text }}</span>
-    </li>
-  </ul>
-=======
   <div>
     <p v-if="description" class="mb-2">{{ description }}</p>
     <ul class="list-none space-y-1">
@@ -48,5 +38,4 @@
       </li>
     </ul>
   </div>
->>>>>>> e1a7a3d2
 </template>