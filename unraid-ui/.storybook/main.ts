--- conflicted
+++ resolved
@@ -3,12 +3,8 @@
 
 const config: StorybookConfig = {
   stories: ['../stories/**/*.stories.@(js|jsx|ts|tsx)'],
-<<<<<<< HEAD
-  addons: ['@storybook/addon-links', '@storybook/addon-essentials', '@storybook/addon-interactions'],
-=======
   addons: ['@storybook/addon-links', '@storybook/addon-docs'],
 
->>>>>>> e1a7a3d2
   framework: {
     name: '@storybook/vue3-vite',
     options: {
@@ -18,18 +14,10 @@
 
   core: {
     builder: '@storybook/builder-vite',
-<<<<<<< HEAD
-  },
-  docs: {
-    autodocs: 'tag',
-  },
-  staticDirs: ['./static'],
-=======
   },
 
   staticDirs: ['./static'],
 
->>>>>>> e1a7a3d2
   async viteFinal(config) {
     return {
       ...config,
