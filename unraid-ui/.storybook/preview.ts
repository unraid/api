<<<<<<< HEAD
import type { Preview } from '@storybook/vue3';
=======
import type { Preview } from '@storybook/vue3-vite';
>>>>>>> e1a7a3d2
import { registerAllComponents } from '../src/register';
import '@/styles/index.css';

registerAllComponents({
  pathToSharedCss: '/index.css',
});

const preview: Preview = {
  parameters: {
    actions: { argTypesRegex: '^on[A-Z].*' },
    controls: {
      matchers: {
        color: /(background|color)$/i,
        date: /Date$/,
      },
    },
  },
  // Add decorator to include modals container in every story
  decorators: [
    (story) => ({
      components: { story },

      template: `
        <div>
          <uui-modals></uui-modals>
          
          <story />
        </div>
      `,
    }),
  ],
};

export default preview;<|MERGE_RESOLUTION|>--- conflicted
+++ resolved
@@ -1,8 +1,4 @@
-<<<<<<< HEAD
-import type { Preview } from '@storybook/vue3';
-=======
 import type { Preview } from '@storybook/vue3-vite';
->>>>>>> e1a7a3d2
 import { registerAllComponents } from '../src/register';
 import '@/styles/index.css';
 
