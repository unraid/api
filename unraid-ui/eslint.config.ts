--- conflicted
+++ resolved
@@ -1,15 +1,14 @@
 // For more info, see https://github.com/storybookjs/eslint-plugin-storybook#configuration-flat-config-format
-import storybook from "eslint-plugin-storybook";
 
 import eslint from '@eslint/js';
-// @ts-expect-error No Declaration For This Plugin
 import importPlugin from 'eslint-plugin-import';
 import noRelativeImportPaths from 'eslint-plugin-no-relative-import-paths';
 import prettier from 'eslint-plugin-prettier';
 import vuePlugin from 'eslint-plugin-vue';
 import tseslint from 'typescript-eslint';
+import vueEslintParser from 'vue-eslint-parser';
+import storybook from 'eslint-plugin-storybook';
 // Import vue-eslint-parser as an ESM import
-import vueEslintParser from 'vue-eslint-parser';
 
 // Common rules shared across file types
 const commonRules = {
@@ -90,151 +89,6 @@
   CustomEvent: 'readonly',
 };
 
-<<<<<<< HEAD
-// Common rules shared across file types
-const commonRules = {
-  '@typescript-eslint/no-unused-vars': ['off'],
-  'no-multiple-empty-lines': ['error', { max: 1, maxBOF: 0, maxEOF: 1 }],
-  'no-relative-import-paths/no-relative-import-paths': [
-    'error',
-    { allowSameFolder: false, rootDir: 'src', prefix: '@' },
-  ],
-  'prettier/prettier': 'error',
-  'no-restricted-globals': [
-    'error',
-    {
-      name: '__dirname',
-      message: 'Use import.meta.url instead of __dirname in ESM',
-    },
-    {
-      name: '__filename',
-      message: 'Use import.meta.url instead of __filename in ESM',
-    },
-  ],
-  'eol-last': ['error', 'always'],
-  '@typescript-eslint/no-explicit-any': [
-    'error',
-    {
-      ignoreRestArgs: true,
-      fixToUnknown: false,
-    },
-  ],
-};
-
-// Vue-specific rules
-const vueRules = {
-  'vue/multi-word-component-names': 'off',
-  'vue/html-self-closing': [
-    'error',
-    {
-      html: {
-        void: 'always',
-        normal: 'always',
-        component: 'always',
-      },
-    },
-  ],
-  'vue/component-name-in-template-casing': ['error', 'PascalCase'],
-  'vue/component-definition-name-casing': ['error', 'PascalCase'],
-  'vue/no-unsupported-features': [
-    'error',
-    {
-      version: '^3.3.0',
-    },
-  ],
-  'vue/no-undef-components': ['error'],
-  'vue/no-unused-properties': [
-    'error',
-    {
-      groups: ['props'],
-      deepData: false,
-    },
-  ],
-};
-
-// Common language options
-const commonLanguageOptions = {
-  ecmaVersion: 'latest',
-  sourceType: 'module',
-};
-
-// Define globals separately
-const commonGlobals = {
-  browser: true,
-  window: true,
-  document: true,
-  console: true,
-  Event: true,
-  HTMLElement: true,
-  HTMLInputElement: true,
-  CustomEvent: true,
-  es2022: true,
-};
-
-export default [
-  // Base config from recommended configs
-  eslint.configs.recommended,
-  ...tseslint.configs.recommended,
-  
-  // TypeScript Files (.ts)
-  {
-    files: ['**/*.ts'],
-    languageOptions: {
-      parser: tseslint.parser,
-      parserOptions: {
-        ...commonLanguageOptions,
-        ecmaFeatures: {
-          jsx: true,
-        },
-      },
-      globals: {
-        ...commonGlobals
-      },
-    },
-    plugins: {
-      'no-relative-import-paths': noRelativeImportPaths,
-      prettier: prettier,
-      import: importPlugin,
-    },
-    rules: {
-      ...commonRules,
-    },
-  },
-  
-  // Vue Files (.vue)
-  {
-    files: ['**/*.vue'],
-    languageOptions: {
-      parser: require('vue-eslint-parser'),
-      parserOptions: {
-        ...commonLanguageOptions,
-        parser: tseslint.parser,
-        ecmaFeatures: {
-          jsx: true,
-        },
-      },
-      globals: {
-        ...commonGlobals
-      },
-    },
-    plugins: {
-      'no-relative-import-paths': noRelativeImportPaths,
-      prettier: prettier,
-      import: importPlugin,
-      vue: vuePlugin,
-    },
-    rules: {
-      ...commonRules,
-      ...vueRules,
-    },
-  },
-  
-  // Ignores
-  {
-    ignores: ['src/graphql/generated/client/**/*'],
-  },
-];
-=======
 export default [// Base config from recommended configs
 eslint.configs.recommended, ...tseslint.configs.recommended, // TypeScript Files (.ts)
 {
@@ -292,5 +146,4 @@
     'src/global.d.ts',
     'eslint.config.ts',
   ],
-}, ...storybook.configs["flat/recommended"]];
->>>>>>> e1a7a3d2
+}, ...storybook.configs["flat/recommended"]];