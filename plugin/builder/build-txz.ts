--- conflicted
+++ resolved
@@ -176,10 +176,6 @@
   
   await Promise.all([
     ensureNodeJs(),
-<<<<<<< HEAD
-    ensureRclone()
-=======
->>>>>>> e1a7a3d2
   ]);
 
   // Create package - must be run from within the pre-pack directory
