name: CI - Main (API)

on:
  pull_request:
  push:
    branches:
      - main

concurrency:
  group: ${{ github.workflow }}-${{ github.event.pull_request.number || github.ref }}
  cancel-in-progress: true

jobs:
  release-please:
    # Only run release-please on pushes to main
    if: github.event_name == 'push' && github.ref == 'refs/heads/main'
    runs-on: ubuntu-latest
    permissions:
      contents: write
      pull-requests: write
    steps:
      - id: release
        uses: googleapis/release-please-action@v4
    outputs:
      releases_created: ${{ steps.release.outputs.releases_created }}
      tag_name: ${{ steps.release.outputs.tag_name }}
  test-api:
    defaults:
      run:
        working-directory: api
    runs-on: ubuntu-latest
    steps:
      - name: Checkout repo
        uses: actions/checkout@v4

      - name: Install Node
        uses: actions/setup-node@v4
        with:
          node-version-file: ".nvmrc"

      - name: Cache APT Packages
        uses: awalsh128/cache-apt-pkgs-action@v1.4.3
        with:
          packages: bash procps python3 libvirt-dev jq zstd git build-essential
          version: 1.0

      - name: Install pnpm
        uses: pnpm/action-setup@v4
        with:
<<<<<<< HEAD
          version: 10
=======
>>>>>>> d8b8339d
          run_install: false

      - name: Get pnpm store directory
        id: pnpm-cache
        shell: bash
        run: |
          echo "STORE_PATH=$(pnpm store path)" >> $GITHUB_OUTPUT

      - uses: actions/cache@v4
        name: Setup pnpm cache
        with:
          path: ${{ steps.pnpm-cache.outputs.STORE_PATH }}
          key: ${{ runner.os }}-pnpm-store-${{ hashFiles('**/pnpm-lock.yaml') }}
          restore-keys: |
            ${{ runner.os }}-pnpm-store-

      - name: PNPM Install
        run: pnpm install --frozen-lockfile

      - name: Lint
        run: pnpm run lint

      - name: Test
        run: pnpm run coverage

  build-api:
    name: Build and Test API
    runs-on: ubuntu-latest
    defaults:
      run:
        working-directory: api
    steps:
      - name: Checkout repo
        uses: actions/checkout@v4

      - name: Install Node
        uses: actions/setup-node@v4
        with:
          node-version-file: ".nvmrc"

      - uses: pnpm/action-setup@v4
        name: Install pnpm
        with:
<<<<<<< HEAD
          version: 10
=======
>>>>>>> d8b8339d
          run_install: false

      - name: Get pnpm store directory
        id: pnpm-cache
        shell: bash
        run: |
          echo "STORE_PATH=$(pnpm store path)" >> $GITHUB_OUTPUT

      - uses: actions/cache@v4
        name: Setup pnpm cache
        with:
          path: ${{ steps.pnpm-cache.outputs.STORE_PATH }}
          key: ${{ runner.os }}-pnpm-store-${{ hashFiles('**/pnpm-lock.yaml') }}
          restore-keys: |
            ${{ runner.os }}-pnpm-store-

      - name: Cache APT Packages
        uses: awalsh128/cache-apt-pkgs-action@v1.4.3
        with:
          packages: bash procps python3 libvirt-dev jq zstd git build-essential
          version: 1.0

      - name: PNPM Install
        run: |
          cd ${{ github.workspace }}
          pnpm install --frozen-lockfile

      - name: Lint
        run: pnpm run lint

      - name: Type Check
        run: pnpm run type-check
<<<<<<< HEAD
        continue-on-error: true
=======
>>>>>>> d8b8339d

      - name: Build
        run: pnpm run build

      - name: Get Git Short Sha and API version
        id: vars
        run: |
          GIT_SHA=$(git rev-parse --short HEAD)
          IS_TAGGED=$(git describe --tags --abbrev=0 --exact-match || echo '')
          PACKAGE_LOCK_VERSION=$(jq -r '.version' package.json)
          API_VERSION=$([[ -n "$IS_TAGGED" ]] && echo "$PACKAGE_LOCK_VERSION" || echo "${PACKAGE_LOCK_VERSION}+${GIT_SHA}")
          export API_VERSION

      - name: Build
        run: pnpm run build-and-pack

      - name: Upload tgz to Github artifacts
        uses: actions/upload-artifact@v4
        with:
          name: unraid-api
          path: ${{ github.workspace }}/api/deploy/release/*.tgz

  build-unraid-ui-webcomponents:
    name: Build Unraid UI Library (Webcomponent Version)
    defaults:
      run:
        working-directory: unraid-ui
    runs-on: ubuntu-latest
    steps:
      - name: Checkout repo
        uses: actions/checkout@v4

      - name: Install Node
        uses: actions/setup-node@v4
        with:
          node-version-file: ".nvmrc"

      - uses: pnpm/action-setup@v4
        name: Install pnpm
        with:
<<<<<<< HEAD
          version: 10
=======
>>>>>>> d8b8339d
          run_install: false

      - name: Get pnpm store directory
        id: pnpm-cache
        shell: bash
        run: |
          echo "STORE_PATH=$(pnpm store path)" >> $GITHUB_OUTPUT

      - uses: actions/cache@v4
        name: Setup pnpm cache
        with:
          path: ${{ steps.pnpm-cache.outputs.STORE_PATH }}
          key: ${{ runner.os }}-pnpm-store-${{ hashFiles('**/pnpm-lock.yaml') }}
          restore-keys: |
            ${{ runner.os }}-pnpm-store-

      - name: Cache APT Packages
        uses: awalsh128/cache-apt-pkgs-action@v1.4.3
        with:
          packages: bash procps python3 libvirt-dev jq zstd git build-essential
          version: 1.0

      - name: Install dependencies
        run: |
          cd ${{ github.workspace }}
          pnpm install --frozen-lockfile --filter @unraid/ui

      - name: Build
        run: pnpm run build:wc

      - name: Upload Artifact to Github
        uses: actions/upload-artifact@v4
        with:
          name: unraid-wc-ui
          path: unraid-ui/dist/

  build-web:
    # needs: [build-unraid-ui]
    name: Build Web App
    environment:
      name: production
    defaults:
      run:
        working-directory: web
    runs-on: ubuntu-latest
    steps:
      - name: Checkout repo
        uses: actions/checkout@v4

      - name: Create env file
        run: |
          touch .env
          echo VITE_ACCOUNT=${{ vars.VITE_ACCOUNT }} >> .env
          echo VITE_CONNECT=${{ vars.VITE_CONNECT }} >> .env
          echo VITE_UNRAID_NET=${{ vars.VITE_UNRAID_NET }} >> .env
          echo VITE_CALLBACK_KEY=${{ vars.VITE_CALLBACK_KEY }} >> .env
          cat .env

      - name: Install Node
        uses: actions/setup-node@v4
        with:
          node-version-file: ".nvmrc"

      - uses: pnpm/action-setup@v4
        name: Install pnpm
        with:
<<<<<<< HEAD
          version: 10
=======
>>>>>>> d8b8339d
          run_install: false

      - name: Get pnpm store directory
        id: pnpm-cache
        shell: bash
        run: |
          echo "STORE_PATH=$(pnpm store path)" >> $GITHUB_OUTPUT

      - uses: actions/cache@v4
        name: Setup pnpm cache
        with:
          path: ${{ steps.pnpm-cache.outputs.STORE_PATH }}
          key: ${{ runner.os }}-pnpm-store-${{ hashFiles('**/pnpm-lock.yaml') }}
          restore-keys: |
            ${{ runner.os }}-pnpm-store-

      - name: PNPM Install
        run: |
          cd ${{ github.workspace }}
          pnpm install --frozen-lockfile --filter @unraid/web --filter @unraid/ui
<<<<<<< HEAD
=======

      - name: Build Unraid UI
        run: |
          cd ${{ github.workspace }}/unraid-ui
          pnpm run build
>>>>>>> d8b8339d

      - name: Build Unraid UI
        run: |
          cd ${{ github.workspace }}/unraid-ui
          pnpm run build
      - name: Lint files
<<<<<<< HEAD
        continue-on-error: true
        run: pnpm run lint
=======
        run: pnpm run lint

      - name: Type Check
        run: pnpm run type-check
>>>>>>> d8b8339d

      - name: Test
        run: pnpm run test:ci

      - name: Build
        run: pnpm run build

      - name: Upload build to Github artifacts
        uses: actions/upload-artifact@v4
        with:
          name: unraid-wc-rich
          path: web/.nuxt/nuxt-custom-elements/dist/unraid-components

  build-plugin:
    needs: [build-api, build-web, build-unraid-ui-webcomponents]
    outputs:
      tag: ${{ steps.build-plugin.outputs.tag }}
    defaults:
      run:
        working-directory: plugin
    runs-on: ubuntu-latest
    steps:
      - name: Set Timezone
        uses: szenius/set-timezone@v2.0
        with:
          timezoneLinux: "America/Los_Angeles"
      - name: Checkout repo
        uses: actions/checkout@v4
        with:
          fetch-depth: 0

      - name: Install Node
        uses: actions/setup-node@v4
        with:
          node-version-file: ".nvmrc"

      - uses: pnpm/action-setup@v4
        name: Install pnpm
        with:
<<<<<<< HEAD
          version: 10
=======
          
>>>>>>> d8b8339d
          run_install: false

      - name: Get pnpm store directory
        id: pnpm-cache
        shell: bash
        run: |
          echo "STORE_PATH=$(pnpm store path)" >> $GITHUB_OUTPUT

      - uses: actions/cache@v4
        name: Setup pnpm cache
        with:
          path: ${{ steps.pnpm-cache.outputs.STORE_PATH }}
          key: ${{ runner.os }}-pnpm-store-${{ hashFiles('**/pnpm-lock.yaml') }}
          restore-keys: |
            ${{ runner.os }}-pnpm-store-

      - name: Install dependencies
        run: |
          cd ${{ github.workspace }}
          pnpm install --frozen-lockfile --filter @unraid/connect-plugin

      - name: Download Unraid Web Components
        uses: actions/download-artifact@v4
        with:
          pattern: unraid-wc-*
          path: ./plugin/source/dynamix.unraid.net/usr/local/emhttp/plugins/dynamix.my.servers/unraid-components
          merge-multiple: true
      - name: Download Unraid API
        uses: actions/download-artifact@v4
        with:
          name: unraid-api
          path: /tmp/unraid-api/
      - name: Extract Unraid API and Build Plugin
        id: build-plugin
        run: |
          tar -xzf /tmp/unraid-api/unraid-api.tgz -C ${{ github.workspace }}/plugin/source/dynamix.unraid.net/usr/local/unraid-api
          cd ${{ github.workspace }}/plugin

          if [ -n "${{ github.event.pull_request.number }}" ]; then
            export TAG=PR${{ github.event.pull_request.number }}
            # Put tag into github env
            echo "TAG=${TAG}" >> $GITHUB_OUTPUT
          fi

          pnpm run build
      - name: Upload binary txz and plg to Github artifacts
        uses: actions/upload-artifact@v4
        with:
          name: connect-files
          path: |
            plugin/deploy/release/plugins/
            plugin/deploy/release/archive/*.txz
          retention-days: 5
          if-no-files-found: error

  release-pull-request:
    if: |
      github.event_name == 'pull_request'
    runs-on: ubuntu-latest
    needs: [test-api, build-plugin]
    steps:
      - name: Checkout repo
        uses: actions/checkout@v4

      - name: Make PR Release Folder
        run: mkdir pr-release/

      - name: Download plugin binary tgz
        uses: actions/download-artifact@v4
        with:
          name: connect-files

      - name: Copy other release files to pr-release
        run: |
          cp archive/*.txz pr-release/
          cp plugins/pr/dynamix.unraid.net.plg pr-release/dynamix.unraid.net.plg

      - name: Upload to Cloudflare
        uses: jakejarvis/s3-sync-action@v0.5.1
        env:
          AWS_S3_ENDPOINT: ${{ secrets.CF_ENDPOINT }}
          AWS_S3_BUCKET: ${{ secrets.CF_BUCKET_PREVIEW }}
          AWS_ACCESS_KEY_ID: ${{ secrets.CF_ACCESS_KEY_ID }}
          AWS_SECRET_ACCESS_KEY: ${{ secrets.CF_SECRET_ACCESS_KEY }}
          AWS_REGION: "auto"
          SOURCE_DIR: pr-release
          DEST_DIR: unraid-api/tag/${{ needs.build-plugin.outputs.tag }}
      - name: Comment URL
        uses: thollander/actions-comment-pull-request@v3
        with:
          comment-tag: prlink
          mode: recreate
          message: |
            This plugin has been deployed to Cloudflare R2 and is available for testing.
            Download it at this URL:
            ```
            https://preview.dl.unraid.net/unraid-api/tag/${{ needs.build-plugin.outputs.tag }}/dynamix.unraid.net.plg
            ```

  release-staging:
    environment:
      name: staging
    # Only release if this is a push to the main branch
    if: startsWith(github.ref, 'refs/heads/main')
    runs-on: ubuntu-latest
    needs: [test-api, build-plugin]

    steps:
      - name: Checkout repo
        uses: actions/checkout@v4

      - name: Make Staging Release Folder
        run: mkdir staging-release/

      - name: Download plugin binary tgz
        uses: actions/download-artifact@v4
        with:
          name: connect-files

      - name: Copy Files for Staging Release
        run: |
          cp archive/*.txz staging-release/
          cp plugins/staging/dynamix.unraid.net.plg staging-release/dynamix.unraid.net.plg
          ls -al staging-release

      - name: Upload Staging Plugin to Cloudflare Bucket
        uses: jakejarvis/s3-sync-action@v0.5.1
        env:
          AWS_S3_ENDPOINT: ${{ secrets.CF_ENDPOINT }}
          AWS_S3_BUCKET: ${{ secrets.CF_BUCKET_PREVIEW }}
          AWS_ACCESS_KEY_ID: ${{ secrets.CF_ACCESS_KEY_ID }}
          AWS_SECRET_ACCESS_KEY: ${{ secrets.CF_SECRET_ACCESS_KEY }}
          AWS_REGION: "auto"
          SOURCE_DIR: staging-release
          DEST_DIR: unraid-api

  create-draft-release:
    # Only run if release-please created a release
    if: needs.release-please.outputs.releases_created == 'true'
    runs-on: ubuntu-latest
    needs: [release-please, test-api, build-plugin]
    steps:
      - name: Checkout repo
        uses: actions/checkout@v4

      - name: Download plugin binary tgz
        uses: actions/download-artifact@v4
        with:
          name: connect-files

      - name: Move Files to Release Folder
        run: |
          mkdir -p release/
          mv plugins/production/dynamix.unraid.net.plg release/
          mv archive/*.txz release/

      - name: Upload Release Assets
        env:
          GITHUB_TOKEN: ${{ secrets.GITHUB_TOKEN }}
        run: |
          release_name=$(gh release list --repo ${{ github.repository }} --json name,isDraft --jq '.[] | select(.isDraft == true) | .name' | head -n 1)
          # For each file in release directory
          for file in release/*; do
            echo "Uploading $file to release..."
            gh release upload "${release_name}" "$file" --clobber
          done<|MERGE_RESOLUTION|>--- conflicted
+++ resolved
@@ -47,10 +47,6 @@
       - name: Install pnpm
         uses: pnpm/action-setup@v4
         with:
-<<<<<<< HEAD
-          version: 10
-=======
->>>>>>> d8b8339d
           run_install: false
 
       - name: Get pnpm store directory
@@ -94,10 +90,6 @@
       - uses: pnpm/action-setup@v4
         name: Install pnpm
         with:
-<<<<<<< HEAD
-          version: 10
-=======
->>>>>>> d8b8339d
           run_install: false
 
       - name: Get pnpm store directory
@@ -130,10 +122,6 @@
 
       - name: Type Check
         run: pnpm run type-check
-<<<<<<< HEAD
-        continue-on-error: true
-=======
->>>>>>> d8b8339d
 
       - name: Build
         run: pnpm run build
@@ -174,10 +162,6 @@
       - uses: pnpm/action-setup@v4
         name: Install pnpm
         with:
-<<<<<<< HEAD
-          version: 10
-=======
->>>>>>> d8b8339d
           run_install: false
 
       - name: Get pnpm store directory
@@ -244,10 +228,6 @@
       - uses: pnpm/action-setup@v4
         name: Install pnpm
         with:
-<<<<<<< HEAD
-          version: 10
-=======
->>>>>>> d8b8339d
           run_install: false
 
       - name: Get pnpm store directory
@@ -268,29 +248,17 @@
         run: |
           cd ${{ github.workspace }}
           pnpm install --frozen-lockfile --filter @unraid/web --filter @unraid/ui
-<<<<<<< HEAD
-=======
 
       - name: Build Unraid UI
         run: |
           cd ${{ github.workspace }}/unraid-ui
           pnpm run build
->>>>>>> d8b8339d
-
-      - name: Build Unraid UI
-        run: |
-          cd ${{ github.workspace }}/unraid-ui
-          pnpm run build
+
       - name: Lint files
-<<<<<<< HEAD
-        continue-on-error: true
-        run: pnpm run lint
-=======
         run: pnpm run lint
 
       - name: Type Check
         run: pnpm run type-check
->>>>>>> d8b8339d
 
       - name: Test
         run: pnpm run test:ci
@@ -330,11 +298,7 @@
       - uses: pnpm/action-setup@v4
         name: Install pnpm
         with:
-<<<<<<< HEAD
-          version: 10
-=======
           
->>>>>>> d8b8339d
           run_install: false
 
       - name: Get pnpm store directory
