VITE_ACCOUNT=http://localhost:5555
VITE_CONNECT=https://connect.myunraid.net
VITE_UNRAID_NET=https://unraid.ddev.site
VITE_OS_RELEASES="https://releases.unraid.net/os"
VITE_CALLBACK_KEY=aNotSoSecretKeyUsedToObfuscateQueryParams
VITE_ALLOW_CONSOLE_LOGS=true
# Base font size in pixels for Tailwind CSS. Used by the tailwind-rem-to-rem plugin to scale rem values.
# This lets us use rem's in our css instead of pixels while remaining webgui-compatible without additional hacks.
# This should match your root font size. Default: 16
# For an Unraid Webgui deployment, set this to 10.
VITE_TAILWIND_BASE_FONT_SIZE=16
VITE_WEBGUI=http://localhost:3001
<<<<<<< HEAD
# static override for csrf token during development.
VITE_CSRF_TOKEN="0000000000000000"
=======
# Flag for mocking a user session during development via an unsecure cookie
VITE_MOCK_USER_SESSION=true
>>>>>>> ee9fc99d
<|MERGE_RESOLUTION|>--- conflicted
+++ resolved
@@ -10,10 +10,7 @@
 # For an Unraid Webgui deployment, set this to 10.
 VITE_TAILWIND_BASE_FONT_SIZE=16
 VITE_WEBGUI=http://localhost:3001
-<<<<<<< HEAD
 # static override for csrf token during development.
 VITE_CSRF_TOKEN="0000000000000000"
-=======
 # Flag for mocking a user session during development via an unsecure cookie
-VITE_MOCK_USER_SESSION=true
->>>>>>> ee9fc99d
+VITE_MOCK_USER_SESSION=true