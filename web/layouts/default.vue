--- conflicted
+++ resolved
@@ -1,31 +1,6 @@
-<<<<<<< HEAD
-=======
-<template>
-  <div class="text-black bg-white dark:text-white dark:bg-black">
-    <ClientOnly>
-      <div class="flex flex-row items-center justify-center gap-6 p-6 bg-white dark:bg-zinc-800">
-        <template v-for="route in routes" :key="route.path">
-          <NuxtLink
-            :to="route.path"
-            class="underline hover:no-underline focus:no-underline"
-            active-class="text-orange"
-          >
-            {{ formatRouteName(route.name) }}
-          </NuxtLink>
-        </template>
-        <ModalsCe />
-      </div>
-      <slot />
-    </ClientOnly>
-  </div>
-</template>
+<script setup>
+import { NuxtLink } from '#components';
 
->>>>>>> e1a7a3d2
-<script setup>
-import { computed, watch } from 'vue';
-import { useRouter } from 'vue-router';
-import { storeToRefs } from 'pinia';
-import { ClientOnly, NuxtLink } from '#components';
 import ModalsCe from '~/components/Modals.ce.vue';
 import { useThemeStore } from '~/store/theme';
 
@@ -58,7 +33,7 @@
 
 <template>
   <div class="text-black bg-white dark:text-white dark:bg-black">
-    <client-only>
+    <ClientOnly>
       <div class="flex flex-row items-center justify-center gap-6 p-6 bg-white dark:bg-zinc-800">
         <template v-for="route in routes" :key="route.path">
           <NuxtLink
@@ -72,7 +47,7 @@
         <ModalsCe />
       </div>
       <slot />
-    </client-only>
+    </ClientOnly>
   </div>
 </template>
 
