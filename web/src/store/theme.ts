import { computed, ref, watch } from 'vue';
import { defineStore } from 'pinia';
import { useQuery } from '@vue/apollo-composable';

import { defaultColors } from '~/themes/default';

import type { GetThemeQuery } from '~/composables/gql/graphql';
import type { Theme, ThemeVariables } from '~/themes/types';

import { graphql } from '~/composables/gql/gql';

// Themes that should apply the .dark class (dark UI themes)
export const DARK_UI_THEMES = ['gray', 'black'] as const;

export const GET_THEME_QUERY = graphql(`
  query getTheme {
    publicTheme {
      name
      showBannerImage
      showBannerGradient
      headerBackgroundColor
      showHeaderDescription
      headerPrimaryTextColor
      headerSecondaryTextColor
    }
  }
`);

const DEFAULT_THEME: Theme = {
  name: 'white',
  banner: false,
  bannerGradient: false,
  bgColor: '',
  descriptionShow: false,
  metaColor: '',
  textColor: '',
};

type ThemeSource = 'local' | 'server';

<<<<<<< HEAD
const NAV_ELEMENT_IDS = ['header', 'menu', 'footer'] as const;

const hideNavIfEmbeddedInIFrame = () => {
  if (typeof window === 'undefined' || typeof document === 'undefined') {
    return;
  }

  const params = new URLSearchParams(window.location.search);
  if (params.get('iframe')?.toLowerCase() !== 'true') {
    return;
  }

  NAV_ELEMENT_IDS.forEach((targetId) => {
    const element = document.getElementById(targetId);
    if (element) {
      element.style.display = 'none';
    }
  });
=======
let pendingDarkModeHandler: ((event: Event) => void) | null = null;

const syncBodyDarkClass = (method: 'add' | 'remove'): boolean => {
  const body = typeof document !== 'undefined' ? document.body : null;
  if (!body) {
    return false;
  }

  body.classList[method]('dark');
  return true;
};

const applyDarkClass = (isDark: boolean) => {
  if (typeof document === 'undefined') return;

  const method: 'add' | 'remove' = isDark ? 'add' : 'remove';
  document.documentElement.classList[method]('dark');

  const unapiElements = document.querySelectorAll('.unapi');
  unapiElements.forEach((element) => {
    element.classList[method]('dark');
  });

  if (pendingDarkModeHandler) {
    document.removeEventListener('DOMContentLoaded', pendingDarkModeHandler);
    pendingDarkModeHandler = null;
  }

  if (syncBodyDarkClass(method)) {
    return;
  }

  const handler = () => {
    if (syncBodyDarkClass(method)) {
      const unapiElementsOnLoad = document.querySelectorAll('.unapi');
      unapiElementsOnLoad.forEach((element) => {
        element.classList[method]('dark');
      });
      document.removeEventListener('DOMContentLoaded', handler);
      if (pendingDarkModeHandler === handler) {
        pendingDarkModeHandler = null;
      }
    }
  };

  pendingDarkModeHandler = handler;
  document.addEventListener('DOMContentLoaded', handler);
>>>>>>> 375dcd05
};

const sanitizeTheme = (data: Partial<Theme> | null | undefined): Theme | null => {
  if (!data || typeof data !== 'object') {
    return null;
  }

  return {
    name: typeof data.name === 'string' ? data.name : DEFAULT_THEME.name,
    banner: typeof data.banner === 'boolean' ? data.banner : DEFAULT_THEME.banner,
    bannerGradient:
      typeof data.bannerGradient === 'boolean' ? data.bannerGradient : DEFAULT_THEME.bannerGradient,
    bgColor: typeof data.bgColor === 'string' ? data.bgColor : DEFAULT_THEME.bgColor,
    descriptionShow:
      typeof data.descriptionShow === 'boolean' ? data.descriptionShow : DEFAULT_THEME.descriptionShow,
    metaColor: typeof data.metaColor === 'string' ? data.metaColor : DEFAULT_THEME.metaColor,
    textColor: typeof data.textColor === 'string' ? data.textColor : DEFAULT_THEME.textColor,
  };
};

export const useThemeStore = defineStore('theme', () => {
  // State
  const theme = ref<Theme>({ ...DEFAULT_THEME });

  const activeColorVariables = ref<ThemeVariables>(defaultColors.white);
  const hasServerTheme = ref(false);
  const devOverride = ref(false);

  const { result, onResult, onError } = useQuery<GetThemeQuery>(GET_THEME_QUERY, null, {
    fetchPolicy: 'cache-and-network',
    nextFetchPolicy: 'cache-first',
  });

  const mapPublicTheme = (publicTheme?: GetThemeQuery['publicTheme'] | null): Theme | null => {
    if (!publicTheme) {
      return null;
    }

    return sanitizeTheme({
      name: publicTheme.name?.toLowerCase(),
      banner: publicTheme.showBannerImage,
      bannerGradient: publicTheme.showBannerGradient,
      bgColor: publicTheme.headerBackgroundColor ?? undefined,
      descriptionShow: publicTheme.showHeaderDescription,
      metaColor: publicTheme.headerSecondaryTextColor ?? undefined,
      textColor: publicTheme.headerPrimaryTextColor ?? undefined,
    });
  };

  const applyThemeFromQuery = (publicTheme?: GetThemeQuery['publicTheme'] | null) => {
    const sanitized = mapPublicTheme(publicTheme);
    if (!sanitized) {
      return;
    }

    setTheme(sanitized, { source: 'server' });
  };

  onResult(({ data }) => {
    if (data?.publicTheme) {
      applyThemeFromQuery(data.publicTheme);
    }
  });

  if (result.value?.publicTheme) {
    applyThemeFromQuery(result.value.publicTheme);
  }

  onError((err) => {
    console.warn('Failed to load theme from server, keeping existing theme:', err);
  });

  // Getters
  // Apply dark mode for gray and black themes
  const darkMode = computed<boolean>(() =>
    DARK_UI_THEMES.includes(theme.value?.name as (typeof DARK_UI_THEMES)[number])
  );

  const bannerGradient = computed(() => {
    if (!theme.value?.banner || !theme.value?.bannerGradient) {
      return undefined;
    }
    const start = theme.value?.bgColor ? 'var(--header-gradient-start)' : 'rgba(0, 0, 0, 0)';
    const end = theme.value?.bgColor ? 'var(--header-gradient-end)' : 'var(--header-background-color)';
    return `background-image: linear-gradient(90deg, ${start} 0, ${end} 90%);`;
  });

  // Actions
  function setTheme(data?: Partial<Theme>, options: { source?: ThemeSource } = {}) {
    if (data) {
      const { source = 'local' } = options;

      if (source === 'server') {
        hasServerTheme.value = true;
      } else if (hasServerTheme.value && !devOverride.value) {
        return;
      }

      const sanitized = sanitizeTheme({
        ...theme.value,
        ...data,
      });

      if (sanitized) {
        theme.value = sanitized;
        const fallbackTheme = defaultColors[sanitized.name as keyof typeof defaultColors];
        activeColorVariables.value = {
          ...(fallbackTheme ?? defaultColors.white),
        };
      }
    }
  }

  const setDevOverride = (enabled: boolean) => {
    devOverride.value = enabled;
  };

  const setCssVars = () => {
    applyDarkClass(darkMode.value);
  };

<<<<<<< HEAD
      requestAnimationFrame(() => {
        hideNavIfEmbeddedInIFrame();

        const scopedTargets: HTMLElement[] = [
          document.documentElement,
          ...Array.from(document.querySelectorAll<HTMLElement>('.unapi')),
        ];

        const cleanClassList = (classList: string) =>
          classList
            .split(' ')
            .filter(
              (c) =>
                !c.startsWith('theme-') &&
                c !== 'dark' &&
                !c.startsWith('has-custom-') &&
                c !== 'has-banner-gradient'
            )
            .filter(Boolean)
            .join(' ');

        // Apply theme and custom classes to html element and all .unapi roots
        scopedTargets.forEach((target) => {
          target.className = cleanClassList(target.className);
          [...themeClasses, ...customClasses].forEach((cls) => target.classList.add(cls));

          if (darkMode.value) {
            target.classList.add('dark');
          } else {
            target.classList.remove('dark');
          }
        });

        // Maintain dark mode flag on body for legacy components
        if (darkMode.value) {
          document.body.classList.add('dark');
        } else {
          document.body.classList.remove('dark');
        }

        // Only apply dynamic CSS variables for custom user values
        // All theme defaults are handled by classes in @tailwind-shared/theme-variants.css
        const activeDynamicKeys = Object.keys(dynamicVars) as DynamicVarKey[];

        scopedTargets.forEach((target) => {
          activeDynamicKeys.forEach((key) => {
            const value = dynamicVars[key];
            if (value !== undefined) {
              target.style.setProperty(key, value);
            }
          });

          DYNAMIC_VAR_KEYS.forEach((key) => {
            if (!Object.prototype.hasOwnProperty.call(dynamicVars, key)) {
              target.style.removeProperty(key);
            }
          });
        });

        // Store active variables for reference (from defaultColors for compatibility)
        const customTheme = { ...defaultColors[selectedTheme] };
        activeColorVariables.value = customTheme;
      });
    };

    watch(
      theme,
      () => {
        setCssVars();
      },
      { immediate: true }
    );

    return {
      // state
      activeColorVariables,
      bannerGradient,
      darkMode,
      theme,
      // actions
      setTheme,
      setCssVars,
      setDevOverride,
    };
  },
  {
    persist: {
      key: THEME_STORAGE_KEY,
      pick: ['theme'],
      afterHydrate: (ctx) => {
        const store = ctx.store as ReturnType<typeof useThemeStore>;
        store.setTheme(store.theme);
      },
=======
  watch(
    theme,
    () => {
      setCssVars();
>>>>>>> 375dcd05
    },
    { immediate: true }
  );

  return {
    // state
    activeColorVariables,
    bannerGradient,
    darkMode,
    theme,
    // actions
    setTheme,
    setCssVars,
    setDevOverride,
  };
});<|MERGE_RESOLUTION|>--- conflicted
+++ resolved
@@ -3,6 +3,7 @@
 import { useQuery } from '@vue/apollo-composable';
 
 import { defaultColors } from '~/themes/default';
+import hexToRgba from 'hex-to-rgba';
 
 import type { GetThemeQuery } from '~/composables/gql/graphql';
 import type { Theme, ThemeVariables } from '~/themes/types';
@@ -38,7 +39,6 @@
 
 type ThemeSource = 'local' | 'server';
 
-<<<<<<< HEAD
 const NAV_ELEMENT_IDS = ['header', 'menu', 'footer'] as const;
 
 const hideNavIfEmbeddedInIFrame = () => {
@@ -57,7 +57,7 @@
       element.style.display = 'none';
     }
   });
-=======
+};
 let pendingDarkModeHandler: ((event: Event) => void) | null = null;
 
 const syncBodyDarkClass = (method: 'add' | 'remove'): boolean => {
@@ -105,7 +105,6 @@
 
   pendingDarkModeHandler = handler;
   document.addEventListener('DOMContentLoaded', handler);
->>>>>>> 375dcd05
 };
 
 const sanitizeTheme = (data: Partial<Theme> | null | undefined): Theme | null => {
@@ -126,6 +125,17 @@
   };
 };
 
+const DYNAMIC_VAR_KEYS = [
+  '--custom-header-text-primary',
+  '--custom-header-text-secondary',
+  '--custom-header-background-color',
+  '--custom-header-gradient-start',
+  '--custom-header-gradient-end',
+  '--banner-gradient',
+] as const;
+
+type DynamicVarKey = (typeof DYNAMIC_VAR_KEYS)[number];
+
 export const useThemeStore = defineStore('theme', () => {
   // State
   const theme = ref<Theme>({ ...DEFAULT_THEME });
@@ -219,114 +229,124 @@
     }
   }
 
+  const setCssVars = () => {
+    const selectedTheme = theme.value.name;
+
+    // Prepare Tailwind v4 theme classes
+    const themeClasses: string[] = [];
+    const customClasses: string[] = [];
+
+    // Apply dark/light mode using Tailwind v4 theme switching
+    if (darkMode.value) {
+      themeClasses.push('dark');
+    }
+
+    // Apply theme-specific class for Tailwind v4 theme variants
+    themeClasses.push(`theme-${selectedTheme}`);
+
+    // Only set CSS variables for dynamic/user-configured values from GraphQL
+    // Static theme values are handled by Tailwind v4 theme classes in @tailwind-shared
+    const dynamicVars: Partial<Record<DynamicVarKey, string>> = {};
+
+    // User-configured colors from webGUI @ /Settings/DisplaySettings
+    if (theme.value.textColor) {
+      dynamicVars['--custom-header-text-primary'] = theme.value.textColor;
+      customClasses.push('has-custom-header-text');
+    }
+    if (theme.value.metaColor) {
+      dynamicVars['--custom-header-text-secondary'] = theme.value.metaColor;
+      customClasses.push('has-custom-header-meta');
+    }
+
+    if (theme.value.bgColor) {
+      dynamicVars['--custom-header-background-color'] = theme.value.bgColor;
+      dynamicVars['--custom-header-gradient-start'] = hexToRgba(theme.value.bgColor, 0);
+      dynamicVars['--custom-header-gradient-end'] = hexToRgba(theme.value.bgColor, 0.7);
+      customClasses.push('has-custom-header-bg');
+    }
+
+    // Set banner gradient if needed
+    if (theme.value.banner && theme.value.bannerGradient) {
+      const start = theme.value.bgColor
+        ? hexToRgba(theme.value.bgColor, 0)
+        : 'var(--header-gradient-start)';
+      const end = theme.value.bgColor
+        ? hexToRgba(theme.value.bgColor, 0.7)
+        : 'var(--header-gradient-end)';
+
+      dynamicVars['--banner-gradient'] = `linear-gradient(90deg, ${start} 0, ${end} 90%)`;
+      customClasses.push('has-banner-gradient');
+    }
+
+    requestAnimationFrame(() => {
+      hideNavIfEmbeddedInIFrame();
+
+      const scopedTargets: HTMLElement[] = [
+        document.documentElement,
+        ...Array.from(document.querySelectorAll<HTMLElement>('.unapi')),
+      ];
+
+      const cleanClassList = (classList: string) =>
+        classList
+          .split(' ')
+          .filter(
+            (c) =>
+              !c.startsWith('theme-') &&
+              c !== 'dark' &&
+              !c.startsWith('has-custom-') &&
+              c !== 'has-banner-gradient'
+          )
+          .filter(Boolean)
+          .join(' ');
+
+      // Apply theme and custom classes to html element and all .unapi roots
+      scopedTargets.forEach((target) => {
+        target.className = cleanClassList(target.className);
+        [...themeClasses, ...customClasses].forEach((cls) => target.classList.add(cls));
+
+        // if (darkMode.value) {
+        //   target.classList.add('dark');
+        // } else {
+        //   target.classList.remove('dark');
+        // }
+      });
+
+      // Maintain dark mode flag on body for legacy components
+      applyDarkClass(darkMode.value);
+
+      // Only apply dynamic CSS variables for custom user values
+      // All theme defaults are handled by classes in @tailwind-shared/theme-variants.css
+      const activeDynamicKeys = Object.keys(dynamicVars) as DynamicVarKey[];
+
+      scopedTargets.forEach((target) => {
+        activeDynamicKeys.forEach((key) => {
+          const value = dynamicVars[key];
+          if (value !== undefined) {
+            target.style.setProperty(key, value);
+          }
+        });
+
+        DYNAMIC_VAR_KEYS.forEach((key) => {
+          if (!Object.prototype.hasOwnProperty.call(dynamicVars, key)) {
+            target.style.removeProperty(key);
+          }
+        });
+      });
+
+      // Store active variables for reference (from defaultColors for compatibility)
+      const customTheme = { ...defaultColors[selectedTheme] };
+      activeColorVariables.value = customTheme;
+    });
+  };
+
   const setDevOverride = (enabled: boolean) => {
     devOverride.value = enabled;
   };
 
-  const setCssVars = () => {
-    applyDarkClass(darkMode.value);
-  };
-
-<<<<<<< HEAD
-      requestAnimationFrame(() => {
-        hideNavIfEmbeddedInIFrame();
-
-        const scopedTargets: HTMLElement[] = [
-          document.documentElement,
-          ...Array.from(document.querySelectorAll<HTMLElement>('.unapi')),
-        ];
-
-        const cleanClassList = (classList: string) =>
-          classList
-            .split(' ')
-            .filter(
-              (c) =>
-                !c.startsWith('theme-') &&
-                c !== 'dark' &&
-                !c.startsWith('has-custom-') &&
-                c !== 'has-banner-gradient'
-            )
-            .filter(Boolean)
-            .join(' ');
-
-        // Apply theme and custom classes to html element and all .unapi roots
-        scopedTargets.forEach((target) => {
-          target.className = cleanClassList(target.className);
-          [...themeClasses, ...customClasses].forEach((cls) => target.classList.add(cls));
-
-          if (darkMode.value) {
-            target.classList.add('dark');
-          } else {
-            target.classList.remove('dark');
-          }
-        });
-
-        // Maintain dark mode flag on body for legacy components
-        if (darkMode.value) {
-          document.body.classList.add('dark');
-        } else {
-          document.body.classList.remove('dark');
-        }
-
-        // Only apply dynamic CSS variables for custom user values
-        // All theme defaults are handled by classes in @tailwind-shared/theme-variants.css
-        const activeDynamicKeys = Object.keys(dynamicVars) as DynamicVarKey[];
-
-        scopedTargets.forEach((target) => {
-          activeDynamicKeys.forEach((key) => {
-            const value = dynamicVars[key];
-            if (value !== undefined) {
-              target.style.setProperty(key, value);
-            }
-          });
-
-          DYNAMIC_VAR_KEYS.forEach((key) => {
-            if (!Object.prototype.hasOwnProperty.call(dynamicVars, key)) {
-              target.style.removeProperty(key);
-            }
-          });
-        });
-
-        // Store active variables for reference (from defaultColors for compatibility)
-        const customTheme = { ...defaultColors[selectedTheme] };
-        activeColorVariables.value = customTheme;
-      });
-    };
-
-    watch(
-      theme,
-      () => {
-        setCssVars();
-      },
-      { immediate: true }
-    );
-
-    return {
-      // state
-      activeColorVariables,
-      bannerGradient,
-      darkMode,
-      theme,
-      // actions
-      setTheme,
-      setCssVars,
-      setDevOverride,
-    };
-  },
-  {
-    persist: {
-      key: THEME_STORAGE_KEY,
-      pick: ['theme'],
-      afterHydrate: (ctx) => {
-        const store = ctx.store as ReturnType<typeof useThemeStore>;
-        store.setTheme(store.theme);
-      },
-=======
   watch(
     theme,
     () => {
       setCssVars();
->>>>>>> 375dcd05
     },
     { immediate: true }
   );
