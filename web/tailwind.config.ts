import 'dotenv/config';
import type { Config } from 'tailwindcss';
import type { PluginAPI } from 'tailwindcss/types/config';

// @ts-expect-error - just trying to get this to build @fixme
export default <Partial<Config>>{
<<<<<<< HEAD
  content: [
    './components/**/*.{js,vue,ts}',
    './layouts/**/*.vue',
    './pages/**/*.vue',
    '../unraid-ui/src/**/*.{vue,ts}',
  ],
  darkMode: ['class'],
=======
  darkMode: ['selector'],
>>>>>>> 7a4799e9
  safelist: [
    'dark',
    'DropdownWrapper_blip',
    'unraid_mark_1',
    'unraid_mark_2',
    'unraid_mark_3',
    'unraid_mark_4',
    'unraid_mark_6',
    'unraid_mark_7',
    'unraid_mark_8',
    'unraid_mark_9',
  ],
  theme: {
    container: {
      center: true,
      padding: '2rem',
      screens: {
        '2xl': '1400px',
      },
    },
    extend: {
      fontFamily: {
        sans: 'clear-sans,ui-sans-serif,system-ui,sans-serif,Apple Color Emoji,Segoe UI Emoji,Segoe UI Symbol,Noto Color Emoji',
      },
      colors: {
        inherit: 'inherit',
        transparent: 'transparent',

        black: '#1c1b1b',
        'grey-darkest': '#222',
        'grey-darker': '#606f7b',
        'grey-dark': '#383735',
        'grey-mid': '#999999',
        grey: '#e0e0e0',
        'grey-light': '#dae1e7',
        'grey-lighter': '#f1f5f8',
        'grey-lightest': '#f2f2f2',
        white: '#ffffff',

        // unraid colors
        'yellow-accent': '#E9BF41',
        'orange-dark': '#f15a2c',
        orange: '#ff8c2f',
        // palettes generated from https://uicolors.app/create
        'unraid-red': {
          DEFAULT: '#E22828',
          '50': '#fef2f2',
          '100': '#ffe1e1',
          '200': '#ffc9c9',
          '300': '#fea3a3',
          '400': '#fc6d6d',
          '500': '#f43f3f',
          '600': '#e22828',
          '700': '#bd1818',
          '800': '#9c1818',
          '900': '#821a1a',
          '950': '#470808',
        },

        'unraid-green': {
          DEFAULT: '#63A659',
          '50': '#f5f9f4',
          '100': '#e7f3e5',
          '200': '#d0e6cc',
          '300': '#aad1a4',
          '400': '#7db474',
          '500': '#63a659',
          '600': '#457b3e',
          '700': '#396134',
          '800': '#314e2d',
          '900': '#284126',
          '950': '#122211',
        },
        'header-text-primary': 'var(--header-text-primary)',
        'header-text-secondary': 'var(--header-text-secondary)',
        'header-background-color': 'var(--header-background-color)',
        // ShadCN
        border: 'hsl(var(--border))',
        input: 'hsl(var(--input))',
        ring: 'hsl(var(--ring))',
        background: 'hsl(var(--background))',
        foreground: 'hsl(var(--foreground))',
        primary: {
          DEFAULT: 'hsl(var(--primary))',
          foreground: 'hsl(var(--primary-foreground))',
        },
        secondary: {
          DEFAULT: 'hsl(var(--secondary))',
          foreground: 'hsl(var(--secondary-foreground))',
        },
        destructive: {
          DEFAULT: 'hsl(var(--destructive))',
          foreground: 'hsl(var(--destructive-foreground))',
        },
        muted: {
          DEFAULT: 'hsl(var(--muted))',
          foreground: 'hsl(var(--muted-foreground))',
        },
        accent: {
          DEFAULT: 'hsl(var(--accent))',
          foreground: 'hsl(var(--accent-foreground))',
        },
        popover: {
          DEFAULT: 'hsl(var(--popover))',
          foreground: 'hsl(var(--popover-foreground))',
        },
        card: {
          DEFAULT: 'hsl(var(--card))',
          foreground: 'hsl(var(--card-foreground))',
        },
      },
      // Unfortunately due to webGUI CSS setting base HTML font-size to .65% or something we must use pixel values for web components
      fontSize: {
        '10px': '10px',
        '12px': '12px',
        '14px': '14px',
        '16px': '16px',
        '18px': '18px',
        '20px': '20px',
        '24px': '24px',
        '30px': '30px',
      },
      spacing: {
        '4.5': '1.125rem',
        '-8px': '-8px',
        '2px': '2px',
        '4px': '4px',
        '6px': '6px',
        '8px': '8px',
        '10px': '10px',
        '12px': '12px',
        '14px': '14px',
        '16px': '16px',
        '20px': '20px',
        '24px': '24px',
        '28px': '28px',
        '32px': '32px',
        '36px': '36px',
        '40px': '40px',
        '64px': '64px',
        '80px': '80px',
        '90px': '90px',
        '150px': '150px',
        '160px': '160px',
        '200px': '200px',
        '260px': '260px',
        '300px': '300px',
        '310px': '310px',
        '350px': '350px',
        '448px': '448px',
        '512px': '512px',
        '640px': '640px',
        '800px': '800px',
      },
      minWidth: {
        '86px': '86px',
        '160px': '160px',
        '260px': '260px',
        '300px': '300px',
        '310px': '310px',
        '350px': '350px',
        '800px': '800px',
      },
      maxWidth: {
        '86px': '86px',
        '160px': '160px',
        '260px': '260px',
        '300px': '300px',
        '310px': '310px',
        '350px': '350px',
        '640px': '640px',
        '800px': '800px',
        '1024px': '1024px',
      },
      screens: {
        '2xs': '470px',
        xs: '530px',
        tall: { raw: '(min-height: 700px)' },
      },
      keyframes: {
        'accordion-down': {
          from: { height: 0 },
          to: { height: 'var(--radix-accordion-content-height)' },
        },
        'accordion-up': {
          from: { height: 'var(--radix-accordion-content-height)' },
          to: { height: 0 },
        },
        'collapsible-down': {
          from: { height: 0 },
          to: { height: 'var(--radix-collapsible-content-height)' },
        },
        'collapsible-up': {
          from: { height: 'var(--radix-collapsible-content-height)' },
          to: { height: 0 },
        },
      },
      animation: {
        'accordion-down': 'accordion-down 0.2s ease-out',
        'accordion-up': 'accordion-up 0.2s ease-out',
        'collapsible-down': 'collapsible-down 0.2s ease-in-out',
        'collapsible-up': 'collapsible-up 0.2s ease-in-out',
      },
      /**
       * @todo modify prose classes to use pixels for webgui…sadge https://tailwindcss.com/docs/typography-plugin#customizing-the-default-theme
       */

      typography: (theme: PluginAPI['theme']) => ({
        DEFAULT: {
          css: {
            color: theme('colors.foreground'),
            a: {
              color: theme('colors.primary'),
              textDecoration: 'underline',
              '&:hover': {
                color: theme('colors.primary-foreground'),
              },
            },
            '--tw-prose-body': theme('colors.foreground'),
            '--tw-prose-headings': theme('colors.foreground'),
            '--tw-prose-lead': theme('colors.foreground'),
            '--tw-prose-links': theme('colors.primary'),
            '--tw-prose-bold': theme('colors.foreground'),
            '--tw-prose-counters': theme('colors.foreground'),
            '--tw-prose-bullets': theme('colors.foreground'),
            '--tw-prose-hr': theme('colors.foreground'),
            '--tw-prose-quotes': theme('colors.foreground'),
            '--tw-prose-quote-borders': theme('colors.foreground'),
            '--tw-prose-captions': theme('colors.foreground'),
            '--tw-prose-code': theme('colors.foreground'),
            '--tw-prose-pre-code': theme('colors.foreground'),
            '--tw-prose-pre-bg': theme('colors.background'),
            '--tw-prose-th-borders': theme('colors.foreground'),
            '--tw-prose-td-borders': theme('colors.foreground'),
            '--tw-prose-invert-body': theme('colors.background'),
            '--tw-prose-invert-headings': theme('colors.background'),
            '--tw-prose-invert-lead': theme('colors.background'),
            '--tw-prose-invert-links': theme('colors.primary'),
            '--tw-prose-invert-bold': theme('colors.background'),
            '--tw-prose-invert-counters': theme('colors.background'),
            '--tw-prose-invert-bullets': theme('colors.background'),
            '--tw-prose-invert-hr': theme('colors.background'),
            '--tw-prose-invert-quotes': theme('colors.background'),
            '--tw-prose-invert-quote-borders': theme('colors.background'),
            '--tw-prose-invert-captions': theme('colors.background'),
            '--tw-prose-invert-code': theme('colors.background'),
            '--tw-prose-invert-pre-code': theme('colors.background'),
            '--tw-prose-invert-pre-bg': theme('colors.foreground'),
            '--tw-prose-invert-th-borders': theme('colors.background'),
            '--tw-prose-invert-td-borders': theme('colors.background'),
          },
        },
      }),
    },
  },
  plugins: [
    require('@tailwindcss/typography'),
    require('tailwindcss-animate'),
    // eslint-disable-next-line @typescript-eslint/no-var-requires
    require('./utils/tailwind-rem-to-rem').default({
      baseFontSize: 16,
      /**
       * The font size where the web components will be rendered in production.
       * Required due to the webgui using the 62.5% font-size "trick".
       * Set an env to 16 for local development and 10 for everything else.
       */
      newFontSize: process.env.VITE_TAILWIND_BASE_FONT_SIZE ?? 10,
    }),
  ],
  //presets: [require('../unraid-ui/tailwind.config.js')],
};<|MERGE_RESOLUTION|>--- conflicted
+++ resolved
@@ -4,17 +4,13 @@
 
 // @ts-expect-error - just trying to get this to build @fixme
 export default <Partial<Config>>{
-<<<<<<< HEAD
   content: [
     './components/**/*.{js,vue,ts}',
     './layouts/**/*.vue',
     './pages/**/*.vue',
     '../unraid-ui/src/**/*.{vue,ts}',
   ],
-  darkMode: ['class'],
-=======
   darkMode: ['selector'],
->>>>>>> 7a4799e9
   safelist: [
     'dark',
     'DropdownWrapper_blip',
