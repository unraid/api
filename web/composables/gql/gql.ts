--- conflicted
+++ resolved
@@ -23,7 +23,6 @@
     "\n  mutation UpdateApiKey($input: UpdateApiKeyInput!) {\n    apiKey {\n      update(input: $input) {\n        ...ApiKeyWithKey\n      }\n    }\n  }\n": typeof types.UpdateApiKeyDocument,
     "\n  mutation DeleteApiKey($input: DeleteApiKeyInput!) {\n    apiKey {\n      delete(input: $input)\n    }\n  }\n": typeof types.DeleteApiKeyDocument,
     "\n  query ApiKeyMeta {\n    apiKeyPossibleRoles\n    apiKeyPossiblePermissions {\n      resource\n      actions\n    }\n  }\n": typeof types.ApiKeyMetaDocument,
-<<<<<<< HEAD
     "\n  fragment JobStatus on JobStatus {\n    id\n    externalJobId\n    name\n    status\n    progress\n    message\n    error\n    startTime\n    endTime\n    bytesTransferred\n    totalBytes\n    speed\n    elapsedTime\n    eta\n    formattedBytesTransferred\n    formattedSpeed\n    formattedElapsedTime\n    formattedEta\n  }\n": typeof types.JobStatusFragmentDoc,
     "\n  fragment SourceConfig on SourceConfigUnion {\n    ... on ZfsPreprocessConfig {\n      label\n      poolName\n      datasetName\n      snapshotPrefix\n      cleanupSnapshots\n      retainSnapshots\n    }\n    ... on FlashPreprocessConfig {\n      label\n      flashPath\n      includeGitHistory\n      additionalPaths\n    }\n    ... on ScriptPreprocessConfig {\n      label\n      scriptPath\n      scriptArgs\n      workingDirectory\n      environment\n      outputPath\n    }\n    ... on RawBackupConfig {\n      label\n      sourcePath\n      excludePatterns\n      includePatterns\n    }\n  }\n": typeof types.SourceConfigFragmentDoc,
     "\n  fragment DestinationConfig on DestinationConfigUnion {\n    ... on RcloneDestinationConfig {\n      type\n      remoteName\n      destinationPath\n      rcloneOptions\n    }\n  }\n": typeof types.DestinationConfigFragmentDoc,
@@ -42,12 +41,8 @@
     "\n  mutation TriggerBackupJob($id: PrefixedID!) {\n    backup {\n      triggerJob(id: $id) {\n        jobId\n      }\n    }\n  }\n": typeof types.TriggerBackupJobDocument,
     "\n  mutation StopBackupJob($id: PrefixedID!) {\n    backup {\n      stopBackupJob(id: $id) {\n        status\n        jobId\n      }\n    }\n  }\n": typeof types.StopBackupJobDocument,
     "\n  mutation InitiateBackup($input: InitiateBackupInput!) {\n    backup {\n      initiateBackup(input: $input) {\n        status\n        jobId\n      }\n    }\n  }\n": typeof types.InitiateBackupDocument,
-    "\n  query GetConnectSettingsForm {\n    connect {\n      id\n      settings {\n        id\n        dataSchema\n        uiSchema\n        values {\n          sandbox\n          extraOrigins\n          accessType\n          forwardType\n          port\n          ssoUserIds\n        }\n      }\n    }\n  }\n": typeof types.GetConnectSettingsFormDocument,
-    "\n  mutation UpdateConnectSettings($input: ApiSettingsInput!) {\n    updateApiSettings(input: $input) {\n      sandbox\n      extraOrigins\n      accessType\n      forwardType\n      port\n      ssoUserIds\n    }\n  }\n": typeof types.UpdateConnectSettingsDocument,
-=======
     "\n  query Unified {\n    settings {\n      unified {\n        id\n        dataSchema\n        uiSchema\n        values\n      }\n    }\n  }\n": typeof types.UnifiedDocument,
     "\n  mutation UpdateConnectSettings($input: JSON!) {\n    updateSettings(input: $input) {\n      restartRequired\n      values\n    }\n  }\n": typeof types.UpdateConnectSettingsDocument,
->>>>>>> e1a7a3d2
     "\n  query LogFiles {\n    logFiles {\n      name\n      path\n      size\n      modifiedAt\n    }\n  }\n": typeof types.LogFilesDocument,
     "\n  query LogFileContent($path: String!, $lines: Int, $startLine: Int) {\n    logFile(path: $path, lines: $lines, startLine: $startLine) {\n      path\n      content\n      totalLines\n      startLine\n    }\n  }\n": typeof types.LogFileContentDocument,
     "\n  subscription LogFileSubscription($path: String!) {\n    logFile(path: $path) {\n      path\n      content\n      totalLines\n    }\n  }\n": typeof types.LogFileSubscriptionDocument,
@@ -84,7 +79,6 @@
     "\n  mutation UpdateApiKey($input: UpdateApiKeyInput!) {\n    apiKey {\n      update(input: $input) {\n        ...ApiKeyWithKey\n      }\n    }\n  }\n": types.UpdateApiKeyDocument,
     "\n  mutation DeleteApiKey($input: DeleteApiKeyInput!) {\n    apiKey {\n      delete(input: $input)\n    }\n  }\n": types.DeleteApiKeyDocument,
     "\n  query ApiKeyMeta {\n    apiKeyPossibleRoles\n    apiKeyPossiblePermissions {\n      resource\n      actions\n    }\n  }\n": types.ApiKeyMetaDocument,
-<<<<<<< HEAD
     "\n  fragment JobStatus on JobStatus {\n    id\n    externalJobId\n    name\n    status\n    progress\n    message\n    error\n    startTime\n    endTime\n    bytesTransferred\n    totalBytes\n    speed\n    elapsedTime\n    eta\n    formattedBytesTransferred\n    formattedSpeed\n    formattedElapsedTime\n    formattedEta\n  }\n": types.JobStatusFragmentDoc,
     "\n  fragment SourceConfig on SourceConfigUnion {\n    ... on ZfsPreprocessConfig {\n      label\n      poolName\n      datasetName\n      snapshotPrefix\n      cleanupSnapshots\n      retainSnapshots\n    }\n    ... on FlashPreprocessConfig {\n      label\n      flashPath\n      includeGitHistory\n      additionalPaths\n    }\n    ... on ScriptPreprocessConfig {\n      label\n      scriptPath\n      scriptArgs\n      workingDirectory\n      environment\n      outputPath\n    }\n    ... on RawBackupConfig {\n      label\n      sourcePath\n      excludePatterns\n      includePatterns\n    }\n  }\n": types.SourceConfigFragmentDoc,
     "\n  fragment DestinationConfig on DestinationConfigUnion {\n    ... on RcloneDestinationConfig {\n      type\n      remoteName\n      destinationPath\n      rcloneOptions\n    }\n  }\n": types.DestinationConfigFragmentDoc,
@@ -103,12 +97,8 @@
     "\n  mutation TriggerBackupJob($id: PrefixedID!) {\n    backup {\n      triggerJob(id: $id) {\n        jobId\n      }\n    }\n  }\n": types.TriggerBackupJobDocument,
     "\n  mutation StopBackupJob($id: PrefixedID!) {\n    backup {\n      stopBackupJob(id: $id) {\n        status\n        jobId\n      }\n    }\n  }\n": types.StopBackupJobDocument,
     "\n  mutation InitiateBackup($input: InitiateBackupInput!) {\n    backup {\n      initiateBackup(input: $input) {\n        status\n        jobId\n      }\n    }\n  }\n": types.InitiateBackupDocument,
-    "\n  query GetConnectSettingsForm {\n    connect {\n      id\n      settings {\n        id\n        dataSchema\n        uiSchema\n        values {\n          sandbox\n          extraOrigins\n          accessType\n          forwardType\n          port\n          ssoUserIds\n        }\n      }\n    }\n  }\n": types.GetConnectSettingsFormDocument,
-    "\n  mutation UpdateConnectSettings($input: ApiSettingsInput!) {\n    updateApiSettings(input: $input) {\n      sandbox\n      extraOrigins\n      accessType\n      forwardType\n      port\n      ssoUserIds\n    }\n  }\n": types.UpdateConnectSettingsDocument,
-=======
     "\n  query Unified {\n    settings {\n      unified {\n        id\n        dataSchema\n        uiSchema\n        values\n      }\n    }\n  }\n": types.UnifiedDocument,
     "\n  mutation UpdateConnectSettings($input: JSON!) {\n    updateSettings(input: $input) {\n      restartRequired\n      values\n    }\n  }\n": types.UpdateConnectSettingsDocument,
->>>>>>> e1a7a3d2
     "\n  query LogFiles {\n    logFiles {\n      name\n      path\n      size\n      modifiedAt\n    }\n  }\n": types.LogFilesDocument,
     "\n  query LogFileContent($path: String!, $lines: Int, $startLine: Int) {\n    logFile(path: $path, lines: $lines, startLine: $startLine) {\n      path\n      content\n      totalLines\n      startLine\n    }\n  }\n": types.LogFileContentDocument,
     "\n  subscription LogFileSubscription($path: String!) {\n    logFile(path: $path) {\n      path\n      content\n      totalLines\n    }\n  }\n": types.LogFileSubscriptionDocument,
@@ -189,7 +179,6 @@
 /**
  * The graphql function is used to parse GraphQL queries into a document that can be used by GraphQL clients.
  */
-<<<<<<< HEAD
 export function graphql(source: "\n  fragment JobStatus on JobStatus {\n    id\n    externalJobId\n    name\n    status\n    progress\n    message\n    error\n    startTime\n    endTime\n    bytesTransferred\n    totalBytes\n    speed\n    elapsedTime\n    eta\n    formattedBytesTransferred\n    formattedSpeed\n    formattedElapsedTime\n    formattedEta\n  }\n"): (typeof documents)["\n  fragment JobStatus on JobStatus {\n    id\n    externalJobId\n    name\n    status\n    progress\n    message\n    error\n    startTime\n    endTime\n    bytesTransferred\n    totalBytes\n    speed\n    elapsedTime\n    eta\n    formattedBytesTransferred\n    formattedSpeed\n    formattedElapsedTime\n    formattedEta\n  }\n"];
 /**
  * The graphql function is used to parse GraphQL queries into a document that can be used by GraphQL clients.
@@ -262,10 +251,7 @@
 /**
  * The graphql function is used to parse GraphQL queries into a document that can be used by GraphQL clients.
  */
-export function graphql(source: "\n  query GetConnectSettingsForm {\n    connect {\n      id\n      settings {\n        id\n        dataSchema\n        uiSchema\n        values {\n          sandbox\n          extraOrigins\n          accessType\n          forwardType\n          port\n          ssoUserIds\n        }\n      }\n    }\n  }\n"): (typeof documents)["\n  query GetConnectSettingsForm {\n    connect {\n      id\n      settings {\n        id\n        dataSchema\n        uiSchema\n        values {\n          sandbox\n          extraOrigins\n          accessType\n          forwardType\n          port\n          ssoUserIds\n        }\n      }\n    }\n  }\n"];
-=======
 export function graphql(source: "\n  query Unified {\n    settings {\n      unified {\n        id\n        dataSchema\n        uiSchema\n        values\n      }\n    }\n  }\n"): (typeof documents)["\n  query Unified {\n    settings {\n      unified {\n        id\n        dataSchema\n        uiSchema\n        values\n      }\n    }\n  }\n"];
->>>>>>> e1a7a3d2
 /**
  * The graphql function is used to parse GraphQL queries into a document that can be used by GraphQL clients.
  */
@@ -330,25 +316,6 @@
  * The graphql function is used to parse GraphQL queries into a document that can be used by GraphQL clients.
  */
 export function graphql(source: "\n  mutation CreateRCloneRemote($input: CreateRCloneRemoteInput!) {\n    rclone {\n      createRCloneRemote(input: $input) {\n        name\n        type\n        parameters\n      }\n    }\n  }\n"): (typeof documents)["\n  mutation CreateRCloneRemote($input: CreateRCloneRemoteInput!) {\n    rclone {\n      createRCloneRemote(input: $input) {\n        name\n        type\n        parameters\n      }\n    }\n  }\n"];
-<<<<<<< HEAD
-/**
- * The graphql function is used to parse GraphQL queries into a document that can be used by GraphQL clients.
- */
-export function graphql(source: "\n  mutation DeleteRCloneRemote($input: DeleteRCloneRemoteInput!) {\n    rclone {\n      deleteRCloneRemote(input: $input)\n    }\n  }\n"): (typeof documents)["\n  mutation DeleteRCloneRemote($input: DeleteRCloneRemoteInput!) {\n    rclone {\n      deleteRCloneRemote(input: $input)\n    }\n  }\n"];
-/**
- * The graphql function is used to parse GraphQL queries into a document that can be used by GraphQL clients.
- */
-export function graphql(source: "\n  query GetRCloneConfigForm($formOptions: RCloneConfigFormInput) {\n    rclone {\n      configForm(formOptions: $formOptions) {\n        id\n        dataSchema\n        uiSchema\n      }\n    }\n  }\n"): (typeof documents)["\n  query GetRCloneConfigForm($formOptions: RCloneConfigFormInput) {\n    rclone {\n      configForm(formOptions: $formOptions) {\n        id\n        dataSchema\n        uiSchema\n      }\n    }\n  }\n"];
-/**
- * The graphql function is used to parse GraphQL queries into a document that can be used by GraphQL clients.
- */
-export function graphql(source: "\n  query ListRCloneRemotes {\n    rclone {\n      remotes {\n        name\n        type\n        parameters\n        config\n      }\n    }\n  }\n"): (typeof documents)["\n  query ListRCloneRemotes {\n    rclone {\n      remotes {\n        name\n        type\n        parameters\n        config\n      }\n    }\n  }\n"];
-/**
- * The graphql function is used to parse GraphQL queries into a document that can be used by GraphQL clients.
- */
-export function graphql(source: "\n  mutation ConnectSignIn($input: ConnectSignInInput!) {\n    connectSignIn(input: $input)\n  }\n"): (typeof documents)["\n  mutation ConnectSignIn($input: ConnectSignInInput!) {\n    connectSignIn(input: $input)\n  }\n"];
-=======
->>>>>>> e1a7a3d2
 /**
  * The graphql function is used to parse GraphQL queries into a document that can be used by GraphQL clients.
  */
