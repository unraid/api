set fallback

default:
    @just --list --justfile {{justfile()}} --list-heading $'\nWeb project recipes:\n'
    @just list-commands

<<<<<<< HEAD
setup:
    cp .env.example .env

=======
>>>>>>> b146b322
clean:
    rm -rf .nuxt
    rm -rf node_modules<|MERGE_RESOLUTION|>--- conflicted
+++ resolved
@@ -4,12 +4,6 @@
     @just --list --justfile {{justfile()}} --list-heading $'\nWeb project recipes:\n'
     @just list-commands
 
-<<<<<<< HEAD
-setup:
-    cp .env.example .env
-
-=======
->>>>>>> b146b322
 clean:
     rm -rf .nuxt
     rm -rf node_modules