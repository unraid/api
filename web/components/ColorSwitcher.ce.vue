--- conflicted
+++ resolved
@@ -1,16 +1,8 @@
 <script lang="ts" setup>
-<<<<<<< HEAD
-import { Input, Label, Switch } from '@unraid/ui';
-
-import type { Theme } from '~/store/theme';
-
-import { defaultColors, useThemeStore } from '~/store/theme';
-=======
 import { Input, Label, Switch, Select, SelectTrigger, SelectValue, SelectContent, SelectItem } from '@unraid/ui';
 import type { Theme } from '~/themes/types';
 import { useThemeStore } from '~/store/theme';
 import { defaultColors } from '~/themes/default';
->>>>>>> d8b8339d
 
 const themeStore = useThemeStore();
 
