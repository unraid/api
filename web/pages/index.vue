--- conflicted
+++ resolved
@@ -1,24 +1,16 @@
 <script lang="ts" setup>
 import { ExclamationTriangleIcon } from '@heroicons/vue/24/solid';
 import { BrandButton, BrandLogo } from '@unraid/ui';
-<<<<<<< HEAD
-import { serverState } from '~/_data/serverState';
-=======
 import { useDummyServerStore } from '~/_data/serverState';
->>>>>>> d8b8339d
 import AES from 'crypto-js/aes';
 
 import type { SendPayloads } from '~/store/callback';
 
 import SsoButtonCe from '~/components/SsoButton.ce.vue';
-<<<<<<< HEAD
-
-=======
 import { useThemeStore } from '~/store/theme';
 
 const serverStore = useDummyServerStore();
 const { serverState } = storeToRefs(serverStore);
->>>>>>> d8b8339d
 const { registerEntry } = useCustomElements();
 const { theme } = storeToRefs(useThemeStore());
 onBeforeMount(() => {
